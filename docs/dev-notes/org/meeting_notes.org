#+TITLE: Color Scheme
#+AUTHOR: HK & MU
#+HTML_HEAD: <link rel="stylesheet" type="text/css" href="../org/styles.css"/>

? -> Issue can't get reproduced

* Meeting 27.02.2024
- Menu-Funktion für Arrangement für die Windows -> M
- Hide All
- Coloring for elements
? Summary disabled
- View Plots message box for identical proteins
+ tsv zu csv
<<<<<<< HEAD
- documentation window in focus -> M
- fix messagebox to custom massagebox -> Restore settings
=======
- documentation window in focus
>>>>>>> a93d886b
- Switch von Protein Pairs Tab zum Protein Tab fixen -> Chain modification on protein tab if protein pair session is loaded
- fix create project -> disable creation button, when project name isn't available and protein is added
- fix create project -> import protein by pdb id (switch PyMOL request and reply to PDB request and reply -> faster)

* Paper
- Methodenteil anpassen

(** Movies
  - use-cases)

* Old notes
** Hompage -> H
  + disable/ hide options without usage

** Results -> M (+ -> completed)
  + more visible color for bar chars to change the size
  + scroll bar for histogram
  + table: hide/show all columns "abheben" from selection
  + make histogram that is always pretty at DDV startup
  + Color Protein Pair -> directly way (but keep in results too)
    + extra context menu?

** Documentation -> M (+ -> completed)
  + when PySSA gets run -> open documentation in other thread

** Tooltip -> H
  + without click, e.g. import seq

** Icon -> H
  + icons with no usage MUST a big contrast effect to usable icons

** Session -> H&M
  + session name under project name
  + session name don't stands empty
  + check and fix that protein color and representation is always updatable

** Achim -> H
  + write a mail because of WinBatch<|MERGE_RESOLUTION|>--- conflicted
+++ resolved
@@ -11,12 +11,8 @@
 ? Summary disabled
 - View Plots message box for identical proteins
 + tsv zu csv
-<<<<<<< HEAD
-- documentation window in focus -> M
++ documentation window in focus
 - fix messagebox to custom massagebox -> Restore settings
-=======
-- documentation window in focus
->>>>>>> a93d886b
 - Switch von Protein Pairs Tab zum Protein Tab fixen -> Chain modification on protein tab if protein pair session is loaded
 - fix create project -> disable creation button, when project name isn't available and protein is added
 - fix create project -> import protein by pdb id (switch PyMOL request and reply to PDB request and reply -> faster)
