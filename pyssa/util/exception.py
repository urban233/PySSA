--- conflicted
+++ resolved
@@ -29,18 +29,7 @@
         super().__init__(message)
 
 
-<<<<<<< HEAD
-class PredictionEndedWithError(Exception):
-    """Class for a prediction ended with errors exception type."""
-    def __init__(self, message: str) -> None:
-        """Constructor."""
-        super().__init__(message)
-
-
-class DirectoryDoesNotExistError(Exception):
-=======
 class DirectoryNotFoundError(Exception):
->>>>>>> b3cf0916
     """Class for a directory does not exist exception type."""
     def __init__(self, message: str) -> None:
         """Constructor."""
@@ -62,10 +51,6 @@
         super().__init__(message)
 
 
-<<<<<<< HEAD
-class FastaFilesNotCreatedError(Exception):
-    """Class for fasta files could not be created exception type."""
-=======
 class UnableToOpenFileError(Exception):
     """Class for an unable to open file exception type."""
 
@@ -140,7 +125,6 @@
 
 class UnableToSafeSessionError(Exception):
     """Class for an unable to load a protein pair exception type."""
->>>>>>> b3cf0916
 
     def __init__(self, message: str) -> None:
         """Constructor."""
