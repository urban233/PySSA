#
# PySSA - Python-Plugin for Sequence-to-Structure Analysis
# Copyright (C) 2022
# Martin Urban (martin.urban@studmail.w-hs.de)
# Hannah Kullik (hannah.kullik@studmail.w-hs.de)
#
# Source code is available at <https://github.com/urban233/PySSA>
#
# This program is free software: you can redistribute it and/or modify
# it under the terms of the GNU General Public License as published by
# the Free Software Foundation, either version 3 of the License, or
# (at your option) any later version.
#
# This program is distributed in the hope that it will be useful,
# but WITHOUT ANY WARRANTY; without even the implied warranty of
# MERCHANTABILITY or FITNESS FOR A PARTICULAR PURPOSE.  See the
# GNU General Public License for more details.
#
# You should have received a copy of the GNU General Public License
# along with this program.  If not, see <http://www.gnu.org/licenses/>.
#
"""Module for in- and output processes in pymol"""
import pathlib

import pymol
from pymol import cmd
from pyssa.io_pyssa import safeguard


<<<<<<< HEAD
def load_protein(protein_obj) -> None:
=======
def load_protein(filepath: pathlib.Path, filename: str, molecule_object: str) -> None:
>>>>>>> 86ecb56e
    """This function loads a protein in pymol through a protein object.

    Args:
        protein_obj:
            object which is in instance of the protein class

    """
    if not safeguard.Safeguard.check_filepath(f"{filepath}/{filename}"):
        raise FileNotFoundError
    cmd.load(f"{filepath}/{filename}", object=molecule_object)


<<<<<<< HEAD
def fetch_protein_from_pdb(protein_obj) -> None:
=======
def fetch_protein_from_pdb(filepath: pathlib.Path, filename: str, molecule_object: str) -> None:
>>>>>>> 86ecb56e
    """This function fetches a protein in pymol from the PDB.

    Args:
        protein_obj:
            object which is in instance of the protein class
    Raises:
        FileNotFoundError: If file not found.
        ValueError: If PDB ID couldn't be found in PDB.

    """
    if not safeguard.Safeguard.check_filepath(f"{filepath}/{filename}"):
        raise FileNotFoundError
    try:
        cmd.fetch(code=molecule_object, type="pdb", path=filepath, file=filename)
    except pymol.CmdException:
        raise ValueError("PDB ID is invalid.")


<<<<<<< HEAD
def save_protein_to_pdb_file(protein_obj) -> None:
=======
def save_protein_to_pdb_file(export_filepath: pathlib.Path, molecule_object: str) -> None:
>>>>>>> 86ecb56e
    """This function saves a protein from the current pymol session as a .pdb file.

    Args:
        protein_obj:
            object which is in instance of the protein class
    Raises:
        NotADirectoryError: If directory is not found.

    """
    if not safeguard.Safeguard.check_filepath(f"{export_filepath}"):
        raise NotADirectoryError(f"The filepath {export_filepath} does not exists.")
    # save the pdb file under the path (export_data_dir)
    cmd.save(f"{export_filepath}/{molecule_object}.pdb")<|MERGE_RESOLUTION|>--- conflicted
+++ resolved
@@ -27,11 +27,7 @@
 from pyssa.io_pyssa import safeguard
 
 
-<<<<<<< HEAD
-def load_protein(protein_obj) -> None:
-=======
 def load_protein(filepath: pathlib.Path, filename: str, molecule_object: str) -> None:
->>>>>>> 86ecb56e
     """This function loads a protein in pymol through a protein object.
 
     Args:
@@ -44,11 +40,7 @@
     cmd.load(f"{filepath}/{filename}", object=molecule_object)
 
 
-<<<<<<< HEAD
-def fetch_protein_from_pdb(protein_obj) -> None:
-=======
 def fetch_protein_from_pdb(filepath: pathlib.Path, filename: str, molecule_object: str) -> None:
->>>>>>> 86ecb56e
     """This function fetches a protein in pymol from the PDB.
 
     Args:
@@ -67,11 +59,7 @@
         raise ValueError("PDB ID is invalid.")
 
 
-<<<<<<< HEAD
-def save_protein_to_pdb_file(protein_obj) -> None:
-=======
 def save_protein_to_pdb_file(export_filepath: pathlib.Path, molecule_object: str) -> None:
->>>>>>> 86ecb56e
     """This function saves a protein from the current pymol session as a .pdb file.
 
     Args:
