--- conflicted
+++ resolved
@@ -2933,24 +2933,16 @@
                     a_color, tmp_protein.pymol_selection.selection_string
                 )
                 # Update pymol parameter in memory
-<<<<<<< HEAD
-=======
                 self._view.color_grid_proteins.reset_icon_for_selected_color()
->>>>>>> a4c1375a
                 if a_color != "By Element":
                     tmp_chain.pymol_parameters["chain_color"] = a_color
                     self._interface_manager.set_current_active_chain_color_of_protein(a_color)
                     # Update pymol parameter in database
                     with database_manager.DatabaseManager(str(self._interface_manager.get_current_project().get_database_filepath())) as db_manager:
                         db_manager.update_protein_chain_color(tmp_chain.get_id(), a_color)
-<<<<<<< HEAD
-                self._set_color_in_proteins_color_grid()
-                self._update_protein_scene()
-=======
                 self._view.color_grid_proteins.set_icon_for_selected_color(a_color)
                 self._view.ui.lbl_protein_current_color.setText(f"{a_color}    ")
-                self._update_scene()  # TODO: refactor to new update protein scene method
->>>>>>> a4c1375a
+                self._update_protein_scene()
                 self._save_protein_pymol_session()
                 self._view.tg_protein_color_atoms.toggle_button.setChecked(False)
             else:
@@ -2959,13 +2951,7 @@
             logger.error(f"An error occurred: {e}")
             self._interface_manager.status_bar_manager.show_error_message("An unknown error occurred!")
 
-<<<<<<< HEAD
-    def _reset_color_grid_icon(self, a_color_grid_button):
-        a_color_grid_button.setIcon(QtGui.QIcon())
-
-=======
     # <editor-fold desc="Color Grid methods">
->>>>>>> a4c1375a
     def _reset_color_in_proteins_color_grid(self):
         tmp_color_grid_buttons = self._view.color_grid_proteins.get_all_color_buttons()
         tmp_chain_color = self._interface_manager.get_current_active_chain_color_of_protein()
@@ -4042,11 +4028,6 @@
                 tmp_protein_name = self._get_protein_name_of_a_protein_from_a_protein_pair(tmp_protein,
                                                                                            tmp_protein_pair)
                 tmp_protein.pymol_selection.set_custom_selection(f"/{tmp_protein_name}//{tmp_chain.chain_letter}")
-<<<<<<< HEAD
-                self._interface_manager.pymol_session_manager.color_protein(tmp_color,
-                                                                            tmp_protein.pymol_selection.selection_string)
-                self._update_protein_pair_scene()
-=======
                 self._interface_manager.pymol_session_manager.color_protein(
                     a_color, tmp_protein.pymol_selection.selection_string
                 )
@@ -4062,8 +4043,7 @@
                         )
                 self._view.color_grid_protein_pairs.set_icon_for_selected_color(a_color)
                 self._view.ui.lbl_protein_pair_current_color.setText(f"{a_color}    ")
-                self._update_scene()  # TODO: refactor to new update protein pair scene method
->>>>>>> a4c1375a
+                self._update_protein_pair_scene()
                 self._save_protein_pair_pymol_session()
                 self._view.tg_protein_pair_color_atoms.toggle_button.setChecked(False)
             else:
@@ -4072,7 +4052,6 @@
             logger.error(f"An error occurred: {e}")
             self._interface_manager.status_bar_manager.show_error_message("An unknown error occurred!")
 
-<<<<<<< HEAD
     def _update_protein_pair_scene(self) -> None:
         """Updates the current selected PyMOL scene."""
         if self._interface_manager.pymol_session_manager.is_the_current_pymol_scene_base is False:
@@ -4090,30 +4069,6 @@
             ui_util.set_pymol_scene_name_into_label(self._interface_manager.pymol_session_manager.current_scene_name,
                                                     self._view.ui.lbl_pymol_protein_pair_scene)
             self._interface_manager.status_bar_manager.show_temporary_message("PyMOL Scene _scratch_ updated.", a_timeout=1500)
-=======
-        # try:
-        #     logger.log(log_levels.SLOT_FUNC_LOG_LEVEL_VALUE,
-        #                "The 'Color' attribute of a protein chain on the 'Protein Pairs Tab' changed.")
-        #     tmp_protein_pair = self._interface_manager.get_current_active_protein_pair_object()
-        #     tmp_protein = self._interface_manager.get_current_active_protein_object_of_protein_pair()
-        #     tmp_chain = self._interface_manager.get_current_active_chain_object_of_protein_pair()
-        #     tmp_color = self._view.ui.lbl_protein_pair_current_color.text().strip()
-        #     if self._interface_manager.pymol_session_manager.session_object_type == "protein_pair" and self._interface_manager.pymol_session_manager.session_name == tmp_protein_pair.name:
-        #         # Update pymol parameter in PyMOL
-        #         tmp_protein_name = self._get_protein_name_of_a_protein_from_a_protein_pair(tmp_protein,
-        #                                                                                    tmp_protein_pair)
-        #         tmp_protein.pymol_selection.set_custom_selection(f"/{tmp_protein_name}//{tmp_chain.chain_letter}")
-        #         self._interface_manager.pymol_session_manager.color_protein(tmp_color,
-        #                                                                     tmp_protein.pymol_selection.selection_string)
-        #         self._update_scene()
-        #         self._save_protein_pair_pymol_session()
-        #         self._view.tg_protein_pair_color_atoms.toggle_button.setChecked(False)
-        #     else:
-        #         logger.warning("The color of a protein chain could not be changed. This can be due to UI setup reasons.")
-        # except Exception as e:
-        #     logger.error(f"An error occurred: {e}")
-        #     self._interface_manager.status_bar_manager.show_error_message("An unknown error occurred!")
->>>>>>> a4c1375a
 
     # def __slot_change_chain_color_protein_pairs_atoms(self):
     #     return
