import logging
import os
import pathlib
import shutil
import subprocess
import pymol

from pymol import cmd
from PyQt5 import QtWidgets
from PyQt5 import QtCore
from PyQt5.QtCore import Qt
from PyQt5 import QtGui
from Bio import SeqRecord
from xml import sax

from pyssa.controller import results_view_controller
from pyssa.gui.ui.messageboxes import basic_boxes
from pyssa.gui.ui.styles import styles
from pyssa.gui.ui.views import predict_monomer_view, delete_project_view
from pyssa.gui.ui.dialogs import dialog_startup, dialog_settings_global, dialog_tutorial_videos, dialog_about
from pyssa.internal.data_structures import project, settings, protein
from pyssa.internal.data_structures.data_classes import prediction_protein_info
from pyssa.internal.thread import tasks, task_workers
from pyssa.io_pyssa import safeguard, filesystem_io
from pyssa.logging_pyssa import log_handlers
from pyssa.presenter import main_presenter_async
from pyssa.util import constants, enums, exception, main_window_util, exit_codes, prediction_util, gui_utils, tools
from pyssa.gui.ui.views import main_view
from pyssa.gui.ui.views import open_project_view
from pyssa.model import application_model
from pyssa.controller import interface_manager, distance_analysis_view_controller, predict_monomer_view_controller, \
    delete_project_view_controller, create_project_view_controller, open_project_view_controller
from pyssa.util import globals

logger = logging.getLogger(__file__)
logger.addHandler(log_handlers.log_file_handler)


class MainViewController:
    """Class for main presenter of the pyssa plugin."""

    """
    The main view of the pyssa plugin.
    """
    _view: "main_view.MainView"

    """
    
    """
    _app_model: "application_model.ApplicationModel"

    """
    The path to the active workspace.
    """
    _workspace_path: pathlib.Path

    """
    The application settings object.
    """
    _application_settings: "settings.Settings"

    """
    A watcher for the project state.
    """
    _interface_manager: "interface_manager.InterfaceManager"

    """
    The active task of the application.
    """
    _active_task: tasks.Task

    def __init__(self, the_interface_manager: "interface_manager.InterfaceManager") -> None:
        """Constructor.

        Args:
            a_view: the main view of the pyssa plugin.

        Raises:
            IllegalArgumentException: If an argument is illegal.
        """
        # <editor-fold desc="Checks">
        safeguard.Safeguard.check_if_value_is_not_none(the_interface_manager, logger)

        # </editor-fold>

        self._view: "main_view.MainView" = the_interface_manager.get_main_view()
        self._interface_manager: "interface_manager.InterfaceManager" = the_interface_manager
        self._app_model: "application_model.ApplicationModel" = application_model.ApplicationModel(project.Project())
        self._external_view = None
        self._protein_model = QtGui.QStandardItemModel()
        self._workspace_path = constants.DEFAULT_WORKSPACE_PATH
        self._workspace_status = f"Current workspace: {str(self._workspace_path)}"
        self._workspace_label = QtWidgets.QLabel(f"Current Workspace: {self._workspace_path}")

        self._setup_statusbar()
        self._connect_all_ui_elements_with_slot_functions()

    def _setup_statusbar(self) -> None:
        """Sets up the status bar and fills it with the current workspace."""
        self._interface_manager.get_main_view().setStatusBar(self._interface_manager.get_main_view().status_bar)

    def _connect_all_ui_elements_with_slot_functions(self):
<<<<<<< HEAD
        self._view.ui.project_tab_widget.currentChanged.connect(self._update_tab)
=======
        self._view.ui.action_new_project.triggered.connect(self._create_project)
>>>>>>> 4a41c7af
        self._view.ui.action_open_project.triggered.connect(self._open_project)
        self._view.ui.action_delete_project.triggered.connect(self._delete_project)
        self._view.ui.actionImport.triggered.connect(self.import_project)
        self._view.ui.actionExport.triggered.connect(self.export_current_project)
        self._view.ui.action_close_project.triggered.connect(self._close_project)

        self._view.ui.action_results_summary.triggered.connect(self._results_summary)
        self._view.ui.actionPreview.triggered.connect(self.preview_image)

        self._view.ui.action_edit_settings.triggered.connect(self.open_settings_global)
        self._view.ui.action_restore_settings.triggered.connect(self.restore_settings)
        self._view.ui.actionShow_log_in_explorer.triggered.connect(self.open_logs)
        self._view.ui.actionClear_Logs.triggered.connect(self.clear_all_log_files)
        self._view.ui.actionDocumentation.triggered.connect(self.open_documentation)
        self._view.ui.actionTutorials.triggered.connect(self.open_tutorial)
        self._view.ui.action_about.triggered.connect(self.open_about)
        self._view.ui.action_predict_monomer.triggered.connect(self._predict_monomer)
        self._view.ui.action_distance_analysis.triggered.connect(self._distance_analysis)

        self._view.ui.proteins_tree_view.clicked.connect(self._show_protein_information)
        self._view.ui.btn_create_protein_scene.clicked.connect(self.save_scene)
        self._view.ui.btn_update_protein_scene.clicked.connect(self.update_scene)
        self._view.cb_chain_color.currentIndexChanged.connect(self._change_chain_color_proteins)
        self._view.cb_chain_representation.currentIndexChanged.connect(self._change_chain_representation_proteins)

        self._view.ui.seqs_list_view.clicked.connect(self._show_sequence_information)
        self._view.ui.pushButton.clicked.connect(self._add_sequence)

        self._view.ui.protein_pairs_tree_view.clicked.connect(self._show_protein_information_of_protein_pair)
        self._view.ui.btn_create_protein_pair_scene.clicked.connect(self.save_scene)
        self._view.ui.btn_update_protein_pair_scene.clicked.connect(self.update_scene)
        self._view.ui.protein_pairs_tree_view.clicked.connect(self._check_for_results)

    def _update_tab(self) -> None:
        # if self._view.ui.project_tab_widget.currentIndex() == 1:
        #     print("Changed proteins")
        #     self._interface_manager.refresh_protein_model()
        # elif self._view.ui.project_tab_widget.currentIndex() == 2:
        #     print("Changed protein pairs")
        #     self._interface_manager.refresh_protein_pair_model()
        pass

    def _close_project(self):
        """Closes the current project"""
        self._interface_manager.set_new_project(project.Project())
        self._interface_manager.refresh_main_view()

    def _create_project(self) -> None:
        self._external_controller = create_project_view_controller.CreateProjectViewController(self._interface_manager)
        self._interface_manager.get_create_view().show()

    def _open_project(self) -> None:
        self._external_controller = open_project_view_controller.OpenProjectViewController(self._interface_manager)
        # fixme: not using def _post_open_project() and def __await_open_project()
        # self._external_controller.return_value.connect(self._post_open_project)
        self._interface_manager.get_open_view().show()

    # fixme: not using
    # def _post_open_project(self, return_value: str):
    #     self._interface_manager.start_wait_spinner()
    #     tmp_filepath = pathlib.Path(f"{return_value}.xml")
    #     self._active_task = tasks.Task(
    #         target=main_presenter_async.open_project,
    #         args=(
    #             self._workspace_path,
    #             tmp_filepath,
    #             self._interface_manager.get_application_settings(),
    #         ),
    #         post_func=self.__await_open_project,
    #     )
    #     self._active_task.start()
    #     self._interface_manager.update_status_bar("Opening existing project ...")
    #
    # def __await_open_project(self, a_result: tuple) -> None:
    #     self._interface_manager.set_new_project(a_result[1])
    #     self._interface_manager.update_status_bar(self._workspace_status)
    #     self._interface_manager.refresh_main_view()
    #     self._interface_manager.stop_wait_spinner()

    def _delete_project(self) -> None:
        self._external_controller = delete_project_view_controller.DeleteProjectViewController(self._interface_manager)
        self._interface_manager.get_delete_view().show()

    def _show_protein_information(self) -> None:
        tmp_type = self._view.ui.proteins_tree_view.model().data(
            self._view.ui.proteins_tree_view.currentIndex(), enums.ModelEnum.TYPE_ROLE
        )
        if tmp_type == "protein":
            tmp_first_chain = self._view.ui.proteins_tree_view.currentIndex().child(0, 0)
            self._interface_manager.show_chain_pymol_parameters(tmp_first_chain)
        elif tmp_type == "chain":
            self._interface_manager.show_chain_pymol_parameters(self._view.ui.proteins_tree_view.currentIndex())
        else:
            raise ValueError("Unknown type!")
        self._view.status_bar.showMessage(f"Active protein structure: {tmp_type}")

    def _show_protein_information_of_protein_pair(self) -> None:
        tmp_type = self._view.ui.protein_pairs_tree_view.model().data(
            self._view.ui.protein_pairs_tree_view.currentIndex(), enums.ModelEnum.TYPE_ROLE
        )
        if tmp_type == "protein":
            tmp_first_chain = self._view.ui.protein_pairs_tree_view.currentIndex().child(0, 0)
            self._interface_manager.show_chain_pymol_parameter_for_protein_pairs(tmp_first_chain)
        elif tmp_type == "chain":
            self._interface_manager.show_chain_pymol_parameter_for_protein_pairs(self._view.ui.protein_pairs_tree_view.currentIndex())
        elif tmp_type == "protein_pair":
            pass
        else:
            print(tmp_type)
            raise ValueError("Unknown type!")
        self._view.status_bar.showMessage(f"Active protein structure: {tmp_type}")

    def _change_chain_color_proteins(self) -> None:
        if self._view.ui.proteins_tree_view.currentIndex().data(enums.ModelEnum.TYPE_ROLE) == "chain":
            tmp_protein: "protein.Protein" = self._view.ui.proteins_tree_view.currentIndex().parent().data(enums.ModelEnum.OBJECT_ROLE)
            tmp_chain = self._view.ui.proteins_tree_view.currentIndex().data(enums.ModelEnum.OBJECT_ROLE)
            tmp_protein_chain = tmp_protein.get_chain_by_letter(tmp_chain.chain_letter)
            tmp_protein_chain.pymol_parameters["chain_color"] = self._view.cb_chain_color.currentText()
        elif self._view.ui.proteins_tree_view.currentIndex().data(enums.ModelEnum.TYPE_ROLE) == "protein":
            tmp_protein = self._view.ui.proteins_tree_view.currentIndex().data(enums.ModelEnum.OBJECT_ROLE)
            tmp_protein.chains[0].pymol_parameters["chain_color"] = self._view.cb_chain_color.currentText()
        self._interface_manager.get_current_project().serialize_project(self._interface_manager.get_current_project().get_project_xml_path())

    def _change_chain_representation_proteins(self) -> None:
        if self._view.ui.proteins_tree_view.currentIndex().data(enums.ModelEnum.TYPE_ROLE) == "chain":
            tmp_protein: "protein.Protein" = self._view.ui.proteins_tree_view.currentIndex().parent().data(enums.ModelEnum.OBJECT_ROLE)
            tmp_chain = self._view.ui.proteins_tree_view.currentIndex().data(enums.ModelEnum.OBJECT_ROLE)
            tmp_protein_chain = tmp_protein.get_chain_by_letter(tmp_chain.chain_letter)
            tmp_protein_chain.pymol_parameters["chain_representation"] = self._view.cb_chain_representation.currentText()
        elif self._view.ui.proteins_tree_view.currentIndex().data(enums.ModelEnum.TYPE_ROLE) == "protein":
            tmp_protein = self._view.ui.proteins_tree_view.currentIndex().data(enums.ModelEnum.OBJECT_ROLE)
            tmp_protein.chains[0].pymol_parameters["chain_representation"] = self._view.cb_chain_representation.currentText()

    def _add_sequence(self):
        pass

    def _post_add_sequence(self, return_value: tuple):
        tmp_seq_name = return_value[0]
        tmp_sequence = return_value[1]
        tmp_seq_record = SeqRecord.SeqRecord(tmp_sequence, name=tmp_seq_name)
        self._interface_manager.get_current_project().sequences.append(tmp_seq_record)
        self._interface_manager.get_current_project().serialize_project(self._interface_manager.get_current_project().get_project_xml_path())

    def _show_sequence_information(self):
        self._interface_manager.show_sequence_parameters(
            self._view.ui.seqs_list_view.currentIndex()
        )

    def update_status(self, message: str) -> None:
        """Updates the status bar of the main view with a custom message."""
        self._view.status_bar.showMessage(message)

    def _predict_monomer(self):
        self._external_controller = predict_monomer_view_controller.PredictMonomerViewController(
            self._interface_manager
        )
        self._external_controller.job_input.connect(self._post_predict_monomer)
        self._interface_manager.get_predict_monomer_view().show()

    # <editor-fold desc="Proteins tab methods">
    @staticmethod
    def update_scene() -> None:
        """Updates the current selected PyMOL scene."""
        cmd.scene(key="auto", action="update")

    def save_scene(self) -> None:
        """Saves the current view as a new PyMOL scene."""
        # returns tuple with (name, bool)
        scene_name = QtWidgets.QInputDialog.getText(self._view, "Save Scene", "Enter scene name:")
        if scene_name[1]:
            cmd.scene(key=scene_name[0], action="append")

    # </editor-fold>

    # <editor-fold desc="Logic">
    def _post_predict_monomer(self, result: tuple) -> None:
        """Sets up the worker for the prediction of the proteins."""
        self._view.wait_spinner.start()

        # <editor-fold desc="Check if WSL2 and ColabFold are installed">
        if globals.g_os == "win32":
            constants.PYSSA_LOGGER.info("Checking if WSL2 is installed ...")
            if not dialog_settings_global.is_wsl2_installed():
                constants.PYSSA_LOGGER.warning("WSL2 is NOT installed.")
                self._interface_manager.get_application_settings().wsl_install = 0
                basic_boxes.ok(
                    "Prediction",
                    "Prediction failed because the WSL2 environment is not installed!",
                    QtWidgets.QMessageBox.Critical,
                )
                return
            constants.PYSSA_LOGGER.info("Checking if Local Colabfold is installed ...")
            if not dialog_settings_global.is_local_colabfold_installed():
                constants.PYSSA_LOGGER.warning("Local Colabfold is NOT installed.")
                self._interface_manager.get_application_settings().local_colabfold = 0
                basic_boxes.ok(
                    "Prediction",
                    "Prediction failed because the ColabFold is not installed!",
                    QtWidgets.QMessageBox.Critical,
                )
                return

        # </editor-fold>

        self.prediction_type = constants.PREDICTION_TYPE_PRED_MONO_ANALYSIS
        constants.PYSSA_LOGGER.info("Begin prediction process.")
        self._interface_manager.update_status_bar("Begin prediction process ...")
        if result[3] is True:
            constants.PYSSA_LOGGER.info("Running prediction with subsequent analysis.")
            # Analysis should be run after the prediction
            self._active_task = tasks.Task(
                target=main_presenter_async.predict_protein_with_colabfold,
                args=(
                    result[1],
                    result[2],
                    self._interface_manager.get_current_project(),
                ),
                post_func=self.__await_monomer_prediction_for_subsequent_analysis,
            )
            self._active_task.start()
        else:
            constants.PYSSA_LOGGER.info("Running only a prediction.")
            # No analysis after prediction
            self._active_task = tasks.Task(
                target=main_presenter_async.predict_protein_with_colabfold,
                args=(
                    result[1],
                    result[2],
                    self._interface_manager.get_current_project(),
                ),
                post_func=self.__await_predict_protein_with_colabfold,
            )
            self._active_task.start()

        self._view.status_bar.showMessage("A prediction is currently running ...")
        self.block_box_prediction = QtWidgets.QMessageBox()
        self.block_box_prediction.setIcon(QtWidgets.QMessageBox.Information)
        self.block_box_prediction.setWindowIcon(QtGui.QIcon(constants.PLUGIN_LOGO_FILEPATH))
        styles.set_stylesheet(self.block_box_prediction)
        self.block_box_prediction.setWindowTitle("Structure Prediction")
        self.block_box_prediction.setText("A prediction is currently running.")
        btn_abort = self.block_box_prediction.addButton("Abort", QtWidgets.QMessageBox.ActionRole)
        self.block_box_prediction.exec_()
        if self.block_box_prediction.clickedButton() == btn_abort:
            self.abort_prediction()
            self.block_box_prediction.close()
            self._view.wait_spinner.stop()
        else:
            self.block_box_prediction.close()
            self._view.wait_spinner.stop()
        # self._interface_manager.update_status_bar("")

    def abort_prediction(self) -> None:
        """Aborts the running prediction."""
        constants.PYSSA_LOGGER.info("Structure prediction process was aborted manually.")
        subprocess.run(["wsl", "--shutdown"])
        constants.PYSSA_LOGGER.info("Shutdown of wsl environment.")
        filesystem_io.FilesystemCleaner.clean_prediction_scratch_folder()
        constants.PYSSA_LOGGER.info("Cleaned scratch directory.")
        basic_boxes.ok("Abort prediction", "The structure prediction was aborted.", QtWidgets.QMessageBox.Information)
        self._interface_manager.refresh_main_view()

    def __await_monomer_prediction_for_subsequent_analysis(self, result: tuple) -> None:
        tmp_exit_code = result[0]
        tmp_exit_code_description = [1]
        if tmp_exit_code == exit_codes.EXIT_CODE_ZERO[0]:
            # Prediction was successful
            self.block_box_prediction.destroy(True)
            constants.PYSSA_LOGGER.info("All structure predictions are done.")
            self._interface_manager.update_status_bar("All structure predictions are done.")
            constants.PYSSA_LOGGER.info("Begin analysis process.")
            self._interface_manager.update_status_bar("Running analysis process ...")

            tmp_raw_analysis_run_names: list = []
            for row_no in range(self._interface_manager.get_predict_monomer_view().ui.list_pred_analysis_mono_overview.count()):
                tmp_raw_analysis_run_names.append(
                    self._interface_manager.get_predict_monomer_view().ui.list_pred_analysis_mono_overview.item(row_no).text())

            self._active_task = tasks.Task(
                target=main_presenter_async.run_distance_analysis,
                args=(
                    tmp_raw_analysis_run_names,
                    self._interface_manager.get_current_project(),
                    self._interface_manager.get_application_settings(),
                    self._interface_manager.get_predict_monomer_view().ui.cb_pred_analysis_mono_images.isChecked(),
                ),
                post_func=self.post_analysis_process,
            )
            self._active_task.start()
            if not os.path.exists(constants.SCRATCH_DIR_ANALYSIS):
                os.mkdir(constants.SCRATCH_DIR_ANALYSIS)

        elif tmp_exit_code == exit_codes.ERROR_WRITING_FASTA_FILES[0]:
            self.block_box_prediction.destroy(True)
            basic_boxes.ok(
                "Prediction",
                "Prediction failed because there was an error writing the fasta file(s)!",
                QtWidgets.QMessageBox.Critical,
            )
            constants.PYSSA_LOGGER.error(
                f"Prediction ended with exit code {tmp_exit_code}: {tmp_exit_code_description}",
            )
        elif tmp_exit_code == exit_codes.ERROR_FASTA_FILES_NOT_FOUND[0]:
            self.block_box_prediction.destroy(True)
            basic_boxes.ok(
                "Prediction",
                "Prediction failed because the fasta file(s) could not be found!",
                QtWidgets.QMessageBox.Critical,
            )
            constants.PYSSA_LOGGER.error(
                f"Prediction ended with exit code {tmp_exit_code}: {tmp_exit_code_description}",
            )
        elif tmp_exit_code == exit_codes.ERROR_PREDICTION_FAILED[0]:
            self.block_box_prediction.destroy(True)
            basic_boxes.ok(
                "Prediction",
                "Prediction failed because a subprocess failed!",
                QtWidgets.QMessageBox.Critical,
            )
            constants.PYSSA_LOGGER.error(
                f"Prediction ended with exit code {tmp_exit_code}: {tmp_exit_code_description}",
            )
            self._view.wait_spinner.stop()
        elif tmp_exit_code == exit_codes.EXIT_CODE_ONE_UNKNOWN_ERROR[0]:
            self.block_box_prediction.destroy(True)
            basic_boxes.ok(
                "Prediction",
                "Prediction failed because of an unknown error!",
                QtWidgets.QMessageBox.Critical,
            )
            constants.PYSSA_LOGGER.error(
                f"Prediction ended with exit code {tmp_exit_code}: {tmp_exit_code_description}",
            )
        self._view.wait_spinner.stop()
        self._interface_manager.refresh_main_view()

    def post_analysis_process(self, an_exit_code: tuple[int, str]) -> None:
        """Post process after the analysis thread finished."""
        constants.PYSSA_LOGGER.debug("post_analysis_process() started ...")
        if an_exit_code[0] == exit_codes.ERROR_DISTANCE_ANALYSIS_FAILED[0]:
            basic_boxes.ok(
                "Distance analysis",
                "Distance analysis failed because there was an error during the analysis!",
                QtWidgets.QMessageBox.Critical,
            )
            constants.PYSSA_LOGGER.error(
                f"Distance analysis ended with exit code {an_exit_code[0]}: {an_exit_code[1]}",
            )
        elif an_exit_code[0] == exit_codes.EXIT_CODE_ONE_UNKNOWN_ERROR[0]:
            basic_boxes.ok(
                "Distance analysis",
                "Distance analysis failed because of an unknown error!",
                QtWidgets.QMessageBox.Critical,
            )
            constants.PYSSA_LOGGER.error(
                f"Distance analysis ended with exit code {an_exit_code[0]}: {an_exit_code[1]}",
            )
        elif an_exit_code[0] == exit_codes.EXIT_CODE_ZERO[0]:
            self._interface_manager.get_current_project().serialize_project(
                self._interface_manager.get_current_project().get_project_xml_path()
            )
            constants.PYSSA_LOGGER.info("Project has been saved to XML file.")
            basic_boxes.ok(
                "Structure analysis",
                "All structure analysis' are done. Go to results to check the new results.",
                QtWidgets.QMessageBox.Information,
            )
            constants.PYSSA_LOGGER.info("All structure analysis' are done.")
        self._interface_manager.refresh_main_view()
        self._interface_manager.stop_wait_spinner()

    def __await_predict_protein_with_colabfold(self, result: tuple) -> None:
        """Process which runs after each prediction job."""
        print(result)
        tmp_exit_code = result[0]
        tmp_exit_code_description = result[1]
        if tmp_exit_code == exit_codes.ERROR_WRITING_FASTA_FILES[0]:
            self.block_box_prediction.destroy(True)
            basic_boxes.ok(
                "Prediction",
                "Prediction failed because there was an error writing the fasta file(s)!",
                QtWidgets.QMessageBox.Critical,
            )
            constants.PYSSA_LOGGER.error(
                f"Prediction ended with exit code {tmp_exit_code}: {tmp_exit_code_description}",
            )
        elif tmp_exit_code == exit_codes.ERROR_FASTA_FILES_NOT_FOUND[0]:
            self.block_box_prediction.destroy(True)
            basic_boxes.ok(
                "Prediction",
                "Prediction failed because the fasta file(s) could not be found!",
                QtWidgets.QMessageBox.Critical,
            )
            constants.PYSSA_LOGGER.error(
                f"Prediction ended with exit code {tmp_exit_code}: {tmp_exit_code_description}",
            )
        elif tmp_exit_code == exit_codes.ERROR_PREDICTION_FAILED[0]:
            self.block_box_prediction.destroy(True)
            basic_boxes.ok(
                "Prediction",
                "Prediction failed because a subprocess failed!",
                QtWidgets.QMessageBox.Critical,
            )
            constants.PYSSA_LOGGER.error(
                f"Prediction ended with exit code {tmp_exit_code}: {tmp_exit_code_description}",
            )
        elif tmp_exit_code == exit_codes.EXIT_CODE_ONE_UNKNOWN_ERROR[0]:
            self.block_box_prediction.destroy(True)
            basic_boxes.ok(
                "Prediction",
                "Prediction failed because of an unknown error!",
                QtWidgets.QMessageBox.Critical,
            )
            constants.PYSSA_LOGGER.error(
                f"Prediction ended with exit code {tmp_exit_code}: {tmp_exit_code_description}",
            )
        elif tmp_exit_code == exit_codes.EXIT_CODE_ZERO[0]:
            # Prediction was successful
            self._interface_manager.get_current_project().serialize_project(self._interface_manager.get_current_project().get_project_xml_path())
            constants.PYSSA_LOGGER.info("Project has been saved to XML file.")
            self.block_box_prediction.destroy(True)
            basic_boxes.ok(
                "Structure prediction",
                "All structure predictions are done. Go to View to check the new proteins.",
                QtWidgets.QMessageBox.Information,
            )
            constants.PYSSA_LOGGER.info("All structure predictions are done.")
        else:
            self.block_box_prediction.destroy(True)
            basic_boxes.ok(
                "Prediction",
                "Prediction failed because of an unknown case!",
                QtWidgets.QMessageBox.Critical,
            )
        self._view.wait_spinner.stop()

    # </editor-fold>

    def _distance_analysis(self):
        self._external_controller = distance_analysis_view_controller.DistanceAnalysisViewController(
            self._interface_manager
        )
        self._external_controller.job_input.connect(self.start_process_batch)
        self._interface_manager.get_distance_analysis_view().show()

    def start_process_batch(self, job_input: tuple) -> None:
        """Sets up the worker for the analysis task."""
        constants.PYSSA_LOGGER.info("Begin analysis process.")

        _, tmp_raw_analysis_run_names, tmp_checkbox_state = job_input

        self._active_task = tasks.Task(
            target=main_presenter_async.run_distance_analysis,
            args=(
                tmp_raw_analysis_run_names,
                self._interface_manager.get_current_project(),
                self._interface_manager.get_application_settings(),
                tmp_checkbox_state,
            ),
            post_func=self.post_analysis_process,
        )
        self._active_task.start()

        if not os.path.exists(constants.SCRATCH_DIR_ANALYSIS):
            os.mkdir(constants.SCRATCH_DIR_ANALYSIS)
        #self.block_box_analysis.exec_()

    def _check_for_results(self) -> None:
        if self._view.ui.protein_pairs_tree_view.model().data(self._view.ui.protein_pairs_tree_view.currentIndex(), Qt.DisplayRole).find("_vs_") != -1:
            self._view.ui.action_results_summary.setEnabled(True)
        else:
            self._view.ui.action_results_summary.setEnabled(False)

    def _results_summary(self) -> None:
        tmp_protein_pair = self._view.ui.protein_pairs_tree_view.model().data(self._view.ui.protein_pairs_tree_view.currentIndex(),
                                                                              enums.ModelEnum.OBJECT_ROLE)
        self._external_controller = results_view_controller.ResultsViewController(self._interface_manager,
                                                                                  tmp_protein_pair)
        self._interface_manager.get_results_view().show()

    # <editor-fold desc="Settings menu methods">
    def open_settings_global(self) -> None:
        """Opens the dialog for the global settings."""
        dialog = dialog_settings_global.DialogSettingsGlobal()
        dialog.exec_()
        self._interface_manager.update_settings()
        self._workspace_label = QtWidgets.QLabel(f"Current Workspace: {self._workspace_path}")

    def restore_settings(self) -> None:
        """Restores the settings.xml file to the default values."""
        out = gui_utils.warning_dialog_restore_settings("Are you sure you want to restore all settings?")
        if out:
            tools.restore_default_settings(self._application_settings)
            self._view.status_bar.showMessage("Settings were successfully restored.")
            logging.info("Settings were successfully restored.")
        else:
            self._view.status_bar.showMessage("Settings were not modified.")
            logging.info("Settings were not modified.")

    # </editor-fold>

    # <editor-fold desc="About menu methods">
    def open_logs(self) -> None:
        """Opens a file explorer with all log files and can open a log file in the default application."""
        file_dialog = QtWidgets.QFileDialog()
        log_path = str(constants.LOG_PATH)
        file_dialog.setDirectory(log_path)
        file_path, _ = file_dialog.getOpenFileName(self._view, "Select a log file to open", "", "LOG File (*.log)")
        if file_path:
            os.startfile(file_path)

    @staticmethod
    def clear_all_log_files() -> None:
        """Clears all log files generated under .pyssa/logs."""
        response = basic_boxes.yes_or_no(
            "Clear log files",
            "Are you sure you want to delete all log files?",
            QtWidgets.QMessageBox.Information,
        )
        if response:
            try:
                shutil.rmtree(str(constants.LOG_PATH))
            except PermissionError:
                print("The active log file was not deleted.")
            if len(os.listdir(str(constants.LOG_PATH))) == 1:
                basic_boxes.ok("Clear log files", "All log files could be deleted.", QtWidgets.QMessageBox.Information)
                constants.PYSSA_LOGGER.info("All log files were deleted.")
            else:
                basic_boxes.ok("Clear log files", "Not all log files could be deleted.", QtWidgets.QMessageBox.Warning)
                constants.PYSSA_LOGGER.warning("Not all log files were deleted!")

    @staticmethod
    def open_tutorial() -> None:
        """Opens the official tutorial pdf file."""
        tmp_dialog = dialog_tutorial_videos.TutorialVideosDialog()
        tmp_dialog.exec_()

    @staticmethod
    def open_documentation() -> None:
        """Opens the official plugin documentation as PDF."""
        os.startfile(constants.DOCS_PATH)

    @staticmethod
    def open_about() -> None:
        """Opens the About dialog."""
        dialog = dialog_about.DialogAbout()
        dialog.exec_()

    # </editor-fold>

    # <editor-fold desc="Image menu methods">
    # TODO: images need to be reimplemented
    def post_preview_image(self) -> None:
        """Hides the block box of the preview process."""
        #self.block_box_uni.hide()
        #self.block_box_uni.destroy(True)
        self._view.status_bar.showMessage("Finished preview of ray-traced image.")
        QtWidgets.QApplication.restoreOverrideCursor()

    def preview_image(self) -> None:
        """Previews the image."""
        QtWidgets.QApplication.setOverrideCursor(Qt.WaitCursor)
        if self._view.ui.cb_ray_tracing.isChecked():
            self._view.status_bar.showMessage("Preview ray-traced image ...")
            # <editor-fold desc="Worker setup">
            # --Begin: worker setup
            self.tmp_thread = QtCore.QThread()
            self.tmp_worker = task_workers.PreviewRayImageWorker(self.renderer)
            self.tmp_thread = task_workers.setup_worker_for_work(
                self.tmp_thread,
                self.tmp_worker,
                self.display_view_page,
            )
            self.tmp_worker.finished.connect(self.post_preview_image)
            self.tmp_thread.start()
            # --End: worker setup

            # </editor-fold>
            gui_utils.setup_standard_block_box(
                self.block_box_uni,
                "Preview ray-trace image",
                "Creating preview for the ray-traced image ...",
            )
            #self.block_box_uni.exec_()
        else:
            self._view.status_bar.showMessage("Preview draw image ...")
            cmd.draw(2400, 2400)
            self._view.status_bar.showMessage("Finished preview of drawn image.")
            QtWidgets.QApplication.restoreOverrideCursor()

    def post_save_image(self) -> None:
        """Displays a message box which informs that the process has finished."""
        self.block_box_uni.hide()
        self.block_box_uni.destroy(True)
        self._view.status_bar.showMessage("Finished image creation.")
        QtWidgets.QApplication.restoreOverrideCursor()
        basic_boxes.ok("Finished image creation", "The image has been created.", QtWidgets.QMessageBox.Information)

    def save_image(self) -> None:
        """Saves the image as a png file."""
        QtWidgets.QApplication.setOverrideCursor(Qt.WaitCursor)
        if self._view.ui.cb_ray_tracing.isChecked():
            save_dialog = QtWidgets.QFileDialog()
            try:
                full_file_name = save_dialog.getSaveFileName(caption="Save Image", filter="Image (*.png)")
                if full_file_name == ("", ""):
                    tools.quick_log_and_display(
                        "info",
                        "No file has been selected.",
                        self._view.status_bar,
                        "No file has been selected.",
                    )
                    return
                self._view.status_bar.showMessage("Creating ray-traced image ...")

                # <editor-fold desc="Worker setup">
                # --Begin: worker setup
                self.tmp_thread = QtCore.QThread()
                self.tmp_worker = task_workers.SaveRayImageWorker(self.renderer, full_file_name[0])
                self.tmp_thread = task_workers.setup_worker_for_work(
                    self.tmp_thread,
                    self.tmp_worker,
                    self.display_view_page,
                )
                self.tmp_worker.finished.connect(self.post_save_image)
                self.tmp_thread.start()
                # --End: worker setup

                # </editor-fold>
                gui_utils.setup_standard_block_box(
                    self.block_box_uni,
                    "Save ray-trace image",
                    "Creating the ray-traced image ...",
                )
                self.block_box_uni.exec_()

                # cmd.ray(2400, 2400, renderer=int(self.renderer))
                # cmd.png(full_file_name[0], dpi=300)

            except FileExistsError:
                tools.quick_log_and_display(
                    "error",
                    "File exists already.",
                    self._view.status_bar,
                    "File exists already.",
                )
            except pymol.CmdException:
                tools.quick_log_and_display(
                    "error",
                    "Unexpected Error from PyMOL while saving the " "an image",
                    self._view.status_bar,
                    "Unexpected Error from PyMOL",
                )
        else:
            save_dialog = QtWidgets.QFileDialog()
            try:
                full_file_name = save_dialog.getSaveFileName(caption="Save Image", filter="Image (*.png)")
                if full_file_name == ("", ""):
                    tools.quick_log_and_display(
                        "info",
                        "No file has been selected.",
                        self._view.status_bar,
                        "No file has been selected.",
                    )
                    return
                self._view.status_bar.showMessage("Creating draw image ...")
                cmd.draw(2400, 2400)
                cmd.png(full_file_name[0], dpi=300)
                self._view.status_bar.showMessage("Finished image creation.")
                basic_boxes.ok(
                    "Finished image creation",
                    "The image has been created.",
                    QtWidgets.QMessageBox.Information,
                )
            except FileExistsError:
                tools.quick_log_and_display(
                    "error",
                    "File exists already.",
                    self._view.status_bar,
                    "File exists already.",
                )
            except pymol.CmdException:
                tools.quick_log_and_display(
                    "error",
                    "Unexpected Error from PyMOL while saving the " "an image",
                    self._view.status_bar,
                    "Unexpected Error from PyMOL",
                )
            finally:
                QtWidgets.QApplication.restoreOverrideCursor()

    # </editor-fold>

    # <editor-fold desc="Import, Export functions">
    def import_project(self) -> None:
        """Imports a project.xml into the current workspace."""
        file_dialog = QtWidgets.QFileDialog()
        desktop_path = QtCore.QStandardPaths.standardLocations(QtCore.QStandardPaths.DesktopLocation)[0]
        file_dialog.setDirectory(desktop_path)
        file_path, _ = file_dialog.getOpenFileName(
            self._view,
            "Select a project file to import",
            "",
            "XML Files (*.xml)",
        )
        if file_path:
            file = QtCore.QFile(file_path)
            if not file.open(QtCore.QFile.ReadOnly | QtCore.QFile.Text):
                print("Error: Cannot open file for reading")
                return

            tmp_project = project.Project()
            handler = filesystem_io.ProjectParserHandler(tmp_project, self._interface_manager.get_application_settings())
            parser = sax.make_parser()
            parser.setContentHandler(handler)
            parser.parse(file_path)
            file.close()
            tmp_project = handler.get_project()

            tmp_project.set_workspace_path(self._workspace_path)
            if len(tmp_project.proteins) <= 1:
                if self._interface_manager.get_application_settings().wsl_install == 0:
                    basic_boxes.ok(
                        "Create new project",
                        "Please install local colabfold to import this project!",
                        QtWidgets.QMessageBox.Warning,
                    )
                    return
                elif self._interface_manager.get_application_settings().local_colabfold == 0:  # noqa: RET505
                    basic_boxes.ok(
                        "Create new project",
                        "Please install local colabfold to import this project!",
                        QtWidgets.QMessageBox.Warning,
                    )
                    return
            new_filepath = pathlib.Path(f"{self._workspace_path}/{tmp_project.get_project_name()}.xml")
            tmp_project.serialize_project(new_filepath)
            self._interface_manager.set_new_project(
                self._interface_manager.get_current_project().deserialize_project(
                    new_filepath, self._interface_manager.get_application_settings()
                )
            )
            constants.PYSSA_LOGGER.info(
                f"Opening the project {self._interface_manager.get_current_project().get_project_name()}.")
            self._view.ui.lbl_project_name.setText(self._interface_manager.get_current_project().get_project_name())
            self._interface_manager.refresh_main_view()
            basic_boxes.ok(
                "Import Project",
                "The project was successfully imported.",
                QtWidgets.QMessageBox.Information,
            )

    def export_current_project(self) -> None:
        """Exports the current project to an importable format."""
        file_dialog = QtWidgets.QFileDialog()
        desktop_path = QtCore.QStandardPaths.standardLocations(QtCore.QStandardPaths.DesktopLocation)[0]
        file_dialog.setDirectory(desktop_path)
        file_path, _ = file_dialog.getSaveFileName(self._view, "Save current project", "", "XML Files (*.xml)")
        if file_path:
            self._interface_manager.get_current_project().serialize_project(pathlib.Path(file_path))
            basic_boxes.ok(
                "Export Project",
                "The project was successfully exported.",
                QtWidgets.QMessageBox.Information,
            )

    # </editor-fold><|MERGE_RESOLUTION|>--- conflicted
+++ resolved
@@ -100,11 +100,8 @@
         self._interface_manager.get_main_view().setStatusBar(self._interface_manager.get_main_view().status_bar)
 
     def _connect_all_ui_elements_with_slot_functions(self):
-<<<<<<< HEAD
+        self._view.ui.action_new_project.triggered.connect(self._create_project)
         self._view.ui.project_tab_widget.currentChanged.connect(self._update_tab)
-=======
-        self._view.ui.action_new_project.triggered.connect(self._create_project)
->>>>>>> 4a41c7af
         self._view.ui.action_open_project.triggered.connect(self._open_project)
         self._view.ui.action_delete_project.triggered.connect(self._delete_project)
         self._view.ui.actionImport.triggered.connect(self.import_project)
