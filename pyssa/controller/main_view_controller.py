import copy
import logging
import os
import pathlib
import shutil
import subprocess
import pygetwindow
import requests
from io import BytesIO
from Bio import SeqRecord
from Bio.Seq import Seq

from PyQt5 import QtWidgets
from PyQt5 import QtCore
from PyQt5.QtCore import Qt
from PyQt5 import QtGui
from pyssa.gui.ui import icon_resources  # this import is used for the icons! DO NOT DELETE THIS
from pyssa.gui.ui.custom_context_menus import protein_tree_context_menu, protein_pair_tree_context_menu, \
    sequence_list_context_menu
from pyssa.gui.ui.custom_dialogs import custom_message_box
from pyssa.internal.thread.async_pyssa import util_async, custom_signals, project_async, image_async, \
    pymol_session_async, protein_async, sequence_async, protein_pair_async
from pyssa.controller import results_view_controller, rename_protein_view_controller, use_project_view_controller, \
    pymol_session_manager, predict_multimer_view_controller, \
    add_sequence_view_controller, add_scene_view_controller, add_protein_view_controller, settings_view_controller, \
    predict_protein_view_controller, import_sequence_view_controller, rename_sequence_view_controller, watcher
from pyssa.internal.data_structures import chain
from pyssa.internal.data_structures.data_classes import main_view_state
from pyssa.gui.ui.dialogs import dialog_settings_global, dialog_tutorial_videos, dialog_about
from pyssa.internal.data_structures import project, settings, protein, protein_pair
from pyssa.internal.data_structures.data_classes import database_operation
from pyssa.internal.thread import tasks, task_workers, database_thread
from pyssa.io_pyssa import safeguard, filesystem_io
from pyssa.logging_pyssa import log_handlers, log_levels
from pyssa.util import constants, enums, exit_codes, tools, ui_util
from pyssa.gui.ui.views import main_view
from pyssa.controller import interface_manager, distance_analysis_view_controller, predict_monomer_view_controller, \
    delete_project_view_controller, create_project_view_controller, open_project_view_controller, database_manager
from pyssa.util import globals

logger = logging.getLogger(__file__)
logger.addHandler(log_handlers.log_file_handler)


class MainViewController:
    """Class for main presenter of the pyssa plugin."""

    """
    The main view of the pyssa plugin.
    """
    _view: "main_view.MainView"

    """
    The application settings object.
    """
    _application_settings: "settings.Settings"

    """
    A watcher for the project state.
    """
    _interface_manager: "interface_manager.InterfaceManager"

    """
    A manager for the pymol session.
    """
    _pymol_session_manager: "pymol_session_manager.PymolSessionManager"

    """
    The active task of the application.
    """
    _active_task: tasks.Task

    """
    The active task which controls the help window of the application.
    """
    _help_task: tasks.Task

    """
    a thread for database related processes
    """
    _database_thread: "database_thread.DatabaseThread"

    def __init__(self,
                 the_interface_manager: "interface_manager.InterfaceManager") -> None:
        """Constructor.

        Args:
            a_view: the main view of the pyssa plugin.

        Raises:
            IllegalArgumentException: If an argument is illegal.
        """
        # <editor-fold desc="Checks">
        safeguard.Safeguard.check_if_value_is_not_none(the_interface_manager, logger)

        # </editor-fold>

        self._view: "main_view.MainView" = the_interface_manager.get_main_view()
        self._interface_manager: "interface_manager.InterfaceManager" = the_interface_manager
        self._database_manager = database_manager.DatabaseManager("")
        self._database_manager.set_application_settings(self._interface_manager.get_application_settings())
        self._database_thread: "database_thread.DatabaseThread" = database_thread.DatabaseThread("")
        self._external_view = None
        self.active_custom_message_box: "custom_message_box.CustomMessageBoxOk" = None
        self._main_view_state = main_view_state.MainViewState(
            self._view.ui.seqs_list_view,
            self.__slot_show_sequence_information,
            self._view.ui.proteins_tree_view,
            self.__slot_get_information_about_selected_object_in_protein_branch,
            self._view.ui.protein_pairs_tree_view,
            self.__slot_get_information_about_selected_object_in_protein_pair_branch
        )
        self.custom_progress_signal = custom_signals.ProgressSignal()
        self.abort_signal = custom_signals.AbortSignal()
        self.disable_pymol_signal = custom_signals.DisablePyMOLSignal()
        self._sequence_list_context_menu = sequence_list_context_menu.SequenceListContextMenu()
        self._protein_tree_context_menu = protein_tree_context_menu.ProteinTreeContextMenu()
        self._protein_pair_tree_context_menu = protein_pair_tree_context_menu.ProteinPairTreeContextMenu()

        self._setup_statusbar()
        self._init_generic_help_context_menus()
        self._interface_manager.refresh_main_view()
        self._connect_all_ui_elements_with_slot_functions()
        if self._interface_manager.get_application_settings().start_help_at_startup == 1:
            self._start_documentation_server()

    def _connect_all_ui_elements_with_slot_functions(self):
        self._view.dialogClosed.connect(self._close_main_window)
        self.custom_progress_signal.progress.connect(self._update_progress_bar)
        self.abort_signal.abort.connect(self._abort_task)
        self._interface_manager.refresh_after_job_finished_signal.refresh.connect(self._update_main_view_ui)
        self._view.btn_open_job_overview.clicked.connect(self.__slot_open_job_overview_panel)
        self._view.btn_open_job_notification.clicked.connect(self.__slot_open_notification_panel)

        # <editor-fold desc="Menu">
        self._view.ui.action_new_project.triggered.connect(self.__slot_create_project)
        self._interface_manager.get_create_view().dialogClosed.connect(self.__await_create_project)
        self._view.ui.action_open_project.triggered.connect(self.__slot_open_project)
        self._interface_manager.get_open_view().dialogClosed.connect(self._post_open_project)
        self._view.ui.action_use_project.triggered.connect(self.__slot_use_project)
        self._view.ui.action_delete_project.triggered.connect(self.__slot_delete_project)
        self._interface_manager.get_delete_view().dialogClosed.connect(self._post_delete_project)
        self._view.ui.action_import_project.triggered.connect(self.__slot_import_project)
        self._view.ui.action_export_project.triggered.connect(self.__slot_export_current_project)
        self._view.ui.action_close_project.triggered.connect(self.__slot_close_project)
        self._view.ui.action_exit_application.triggered.connect(self.__slot_close_all)

        self._view.ui.action_results_summary.triggered.connect(self.__slot_results_summary)
        self._view.ui.action_preview_image.triggered.connect(self.__slot_preview_image)
        self._view.ui.action_ray_tracing_image.triggered.connect(self.__slot_create_ray_traced_image)
        self._view.ui.action_simple_image.triggered.connect(self.__slot_create_drawn_image)
        self._view.ui.action_protein_regions.triggered.connect(self.__slot_hotspots_protein_regions)
        self._interface_manager.get_hotspots_protein_regions_view().dialogClosed.connect(self.post_hotspots_protein_regions)

        self._view.ui.action_edit_settings.triggered.connect(self.__slot_open_settings_global)
        self._view.ui.action_restore_settings.triggered.connect(self.__slot_restore_settings)
        self._view.ui.action_show_log_in_explorer.triggered.connect(self.__slot_open_logs)
        self._view.ui.action_clear_logs.triggered.connect(self.__slot_clear_all_log_files)
        self._view.ui.action_documentation.triggered.connect(self.__slot_open_help_center)
        self._view.ui.action_tutorials.triggered.connect(self.__slot_open_tutorial)
        self._view.ui.action_get_demo_projects.triggered.connect(self.__slot_get_demo_projects)
        self._view.ui.action_about.triggered.connect(self.__slot_open_about)
        self._view.ui.action_predict_monomer.triggered.connect(self.__slot_predict_monomer)
        self._view.ui.action_predict_multimer.triggered.connect(self.__slot_predict_multimer)
        self._view.ui.action_abort_prediction.triggered.connect(self.__slot_abort_prediction)
        self._view.ui.action_distance_analysis.triggered.connect(self.__slot_distance_analysis)
        self._view.ui.action_arrange_windows.triggered.connect(self.__slot_arrange_windows)

        self._view.ui.project_tab_widget.currentChanged.connect(self._update_tab)
        # </editor-fold>

        # <editor-fold desc="Sequence Tab">
        self._view.ui.seqs_list_view.customContextMenuRequested.connect(self.open_context_menu_for_sequences)
        self._view.ui.seqs_list_view.clicked.connect(self.__slot_show_sequence_information)
        self._view.ui.btn_add_sequence.clicked.connect(self.__slot_add_sequence)
        self._view.ui.btn_import_seq.clicked.connect(self.__slot_import_sequence)
        self._view.ui.btn_save_sequence.clicked.connect(self.__slot_save_selected_sequence_as_fasta_file)
        self._view.ui.btn_delete_sequence.clicked.connect(self.__slot_delete_selected_sequence)
        self._view.ui.seqs_table_widget.cellClicked.connect(self.__slot_open_text_editor_for_seq)
        self._view.line_edit_seq_name.textChanged.connect(self._set_new_sequence_name_in_table_item)
        #self._view.ui.seqs_table_widget.cellChanged.connect(self._rename_sequence)
        self._view.ui.btn_help.clicked.connect(self.__slot_open_sequences_tab_help)

        # <editor-fold desc="Context menu">
        self._sequence_list_context_menu.connect_rename_sequence_action(self.__slot_rename_selected_sequence)
        self._sequence_list_context_menu.connect_help_action(self.__slot_open_sequences_tab_help)
        # </editor-fold>

        # </editor-fold>

        # <editor-fold desc="Proteins Tab">
        self._view.ui.proteins_tree_view.customContextMenuRequested.connect(self.open_context_menu_for_proteins)
        self._view.ui.proteins_tree_view.clicked.connect(self.__slot_get_information_about_selected_object_in_protein_branch)
        self._view.ui.btn_save_protein.clicked.connect(self.__slot_save_selected_protein_structure_as_pdb_file)
        # import
        self._view.ui.btn_import_protein.clicked.connect(self.__slot_import_protein_structure)
        self._interface_manager.get_add_protein_view().return_value.connect(self._post_import_protein_structure)
        self._view.ui.btn_open_protein_session.clicked.connect(self.__slot_open_protein_pymol_session)
        self._view.ui.btn_create_protein_scene.clicked.connect(self.__slot_save_scene)
        self._view.ui.btn_delete_protein.clicked.connect(self.__slot_delete_protein)
        self._view.ui.btn_update_protein_scene.clicked.connect(self.__slot_update_protein_scene)
        self._view.ui.btn_delete_protein_scene.clicked.connect(self.__slot_delete_current_scene)
        self._view.ui.box_protein_color.currentIndexChanged.connect(self.__slot_change_chain_color_proteins)
        self._view.ui.btn_protein_color_atoms.clicked.connect(self.__slot_change_chain_color_proteins_atoms)
        self._view.ui.btn_protein_reset_atoms.clicked.connect(self.__slot_change_chain_reset_proteins_atoms)
        self._view.tg_protein_white_bg.toggleChanged.connect(self.__slot_protein_change_background_color)
        # self._view.ui.btn_protein_show_cartoon.clicked.connect(self.__slot_show_protein_chain_as_cartoon)
        # self._view.ui.btn_protein_hide_cartoon.clicked.connect(self.__slot_hide_protein_chain_as_cartoon)
        # self._view.ui.btn_protein_show_sticks.clicked.connect(self.__slot_show_protein_chain_as_sticks)
        # self._view.ui.btn_protein_hide_sticks.clicked.connect(self.__slot_hide_protein_chain_as_sticks)
        # self._view.ui.btn_protein_show_ribbon.clicked.connect(self.__slot_show_protein_chain_as_ribbon)
        # self._view.ui.btn_protein_hide_ribbon.clicked.connect(self.__slot_hide_protein_chain_as_ribbon)
        # self._view.ui.cb_protein_atoms.stateChanged.connect(self.__slot_color_protein_chain_atoms_by_element)
        self._view.ui.cb_protein_cartoon.stateChanged.connect(self.__slot_protein_chain_as_cartoon)
        self._view.ui.cb_protein_sticks.stateChanged.connect(self.__slot_protein_chain_as_sticks)
        self._view.ui.cb_protein_ribbon.stateChanged.connect(self.__slot_protein_chain_as_ribbon)
        self._view.ui.cb_protein_lines.stateChanged.connect(self.__slot_protein_chain_as_lines)
        self._view.ui.cb_protein_spheres.stateChanged.connect(self.__slot_protein_chain_as_spheres)
        self._view.ui.cb_protein_dots.stateChanged.connect(self.__slot_protein_chain_as_dots)
        self._view.ui.cb_protein_mesh.stateChanged.connect(self.__slot_protein_chain_as_mesh)
        self._view.ui.cb_protein_surface.stateChanged.connect(self.__slot_protein_chain_as_surface)
        # representation
        # self._view.ui.btn_protein_show_hydrogens.clicked.connect(self.__slot_show_protein_chain_with_hydrogens)
        # self._view.ui.btn_protein_hide_hydrogens.clicked.connect(self.__slot_hide_protein_chain_with_hydrogens)
        self._view.tg_protein_hydrogen_atoms.toggleChanged.connect(self.__slot_protein_chain_with_hydrogens)
        self._view.tg_protein_cartoon.toggleChanged.connect(self.__slot_protein_chain_as_cartoon)
        self._view.tg_protein_sticks.toggleChanged.connect(self.__slot_protein_chain_as_sticks)
        self._view.tg_protein_ribbon.toggleChanged.connect(self.__slot_protein_chain_as_ribbon)
        self._view.tg_protein_lines.toggleChanged.connect(self.__slot_protein_chain_as_lines)
        self._view.tg_protein_spheres.toggleChanged.connect(self.__slot_protein_chain_as_spheres)
        self._view.tg_protein_dots.toggleChanged.connect(self.__slot_protein_chain_as_dots)
        self._view.tg_protein_mesh.toggleChanged.connect(self.__slot_protein_chain_as_mesh)
        self._view.tg_protein_surface.toggleChanged.connect(self.__slot_protein_chain_as_surface)

        self._view.ui.btn_protein_hide_all_representations.clicked.connect(self.__slot_hide_protein_chain_all)
        self._view.ui.btn_help_2.clicked.connect(self.__slot_open_proteins_tab_help)

        # <editor-fold desc="Color Grid">
        self._view.color_grid_proteins.c_red.clicked.connect(self.set_color_name_in_label_red_in_proteins_tab)
        self._view.color_grid_proteins.c_tv_red.clicked.connect(self.set_color_name_in_label_tv_red_in_proteins_tab)
        self._view.color_grid_proteins.c_salomon.clicked.connect(self.set_color_name_in_label_salmon_in_proteins_tab)
        self._view.color_grid_proteins.c_raspberry.clicked.connect(self.set_color_name_in_label_raspberry_in_proteins_tab)

        self._view.color_grid_proteins.c_green.clicked.connect(self.set_color_name_in_label_green_in_proteins_tab)
        self._view.color_grid_proteins.c_tv_green.clicked.connect(self.set_color_name_in_label_tv_green_in_proteins_tab)
        self._view.color_grid_proteins.c_palegreen.clicked.connect(self.set_color_name_in_label_palegreen_in_proteins_tab)
        self._view.color_grid_proteins.c_forest.clicked.connect(self.set_color_name_in_label_forest_in_proteins_tab)

        self._view.color_grid_proteins.c_blue.clicked.connect(self.set_color_name_in_label_blue_in_proteins_tab)
        self._view.color_grid_proteins.c_tv_blue.clicked.connect(self.set_color_name_in_label_tv_blue_in_proteins_tab)
        self._view.color_grid_proteins.c_lightblue.clicked.connect(self.set_color_name_in_label_lightblue_in_proteins_tab)
        self._view.color_grid_proteins.c_skyblue.clicked.connect(self.set_color_name_in_label_skyblue_in_proteins_tab)

        self._view.color_grid_proteins.c_yellow.clicked.connect(self.set_color_name_in_label_yellow_in_proteins_tab)
        self._view.color_grid_proteins.c_tv_yellow.clicked.connect(self.set_color_name_in_label_tv_yellow_in_proteins_tab)
        self._view.color_grid_proteins.c_paleyellow.clicked.connect(self.set_color_name_in_label_paleyellow_in_proteins_tab)
        self._view.color_grid_proteins.c_sand.clicked.connect(self.set_color_name_in_label_sand_in_proteins_tab)

        self._view.color_grid_proteins.c_magenta.clicked.connect(self.set_color_name_in_label_magenta_in_proteins_tab)
        self._view.color_grid_proteins.c_purple.clicked.connect(self.set_color_name_in_label_purple_in_proteins_tab)
        self._view.color_grid_proteins.c_pink.clicked.connect(self.set_color_name_in_label_pink_in_proteins_tab)
        self._view.color_grid_proteins.c_hotpink.clicked.connect(self.set_color_name_in_label_hotpink_in_proteins_tab)

        self._view.color_grid_proteins.c_cyan.clicked.connect(self.set_color_name_in_label_cyan_in_proteins_tab)
        self._view.color_grid_proteins.c_aquamarine.clicked.connect(self.set_color_name_in_label_aquamarine_in_proteins_tab)
        self._view.color_grid_proteins.c_palecyan.clicked.connect(self.set_color_name_in_label_palecyan_in_proteins_tab)
        self._view.color_grid_proteins.c_teal.clicked.connect(self.set_color_name_in_label_teal_in_proteins_tab)

        self._view.color_grid_proteins.c_orange.clicked.connect(self.set_color_name_in_label_orange_in_proteins_tab)
        self._view.color_grid_proteins.c_tv_orange.clicked.connect(self.set_color_name_in_label_tv_orange_in_proteins_tab)
        self._view.color_grid_proteins.c_lightorange.clicked.connect(self.set_color_name_in_label_lightorange_in_proteins_tab)
        self._view.color_grid_proteins.c_olive.clicked.connect(self.set_color_name_in_label_olive_in_proteins_tab)

        self._view.color_grid_proteins.c_white.clicked.connect(self.set_color_name_in_label_white_in_proteins_tab)
        self._view.color_grid_proteins.c_grey_70.clicked.connect(self.set_color_name_in_label_grey_70_in_proteins_tab)
        self._view.color_grid_proteins.c_grey_30.clicked.connect(self.set_color_name_in_label_grey_30_in_proteins_tab)
        self._view.color_grid_proteins.c_black.clicked.connect(self.set_color_name_in_label_black_in_proteins_tab)
        # </editor-fold>

        # <editor-fold desc="Protein tree context menu">
        self._protein_tree_context_menu.connect_clean_protein_action(self.__slot_clean_protein_update)
        self._protein_tree_context_menu.connect_rename_protein_action(self.__slot_rename_selected_protein_structure)
        self._protein_tree_context_menu.connect_show_sequence_action(self.__slot_show_protein_chain_sequence)
        self._protein_tree_context_menu.connect_help_action(self.__slot_open_proteins_tab_help)
        # </editor-fold>

        self._view.ui.btn_protein_sticks_show.clicked.connect(self.__slot_show_protein_regions_resi_sticks)
        self._view.ui.btn_protein_sticks_hide.clicked.connect(self.__slot_hide_protein_regions_resi_sticks)
        self._view.ui.btn_protein_disulfide_bonds_show.clicked.connect(
            self.__slot_show_protein_regions_disulfide_bonds)
        self._view.ui.btn_protein_disulfide_bonds_hide.clicked.connect(
            self.__slot_hide_protein_regions_disulfide_bonds)
        self._view.ui.btn_protein_position_zoom.clicked.connect(self.__slot_zoom_protein_regions_resi_position)

        # </editor-fold>

        # <editor-fold desc="Proteins Pair Tab">
        self._view.ui.protein_pairs_tree_view.customContextMenuRequested.connect(self.open_context_menu_for_protein_pairs)
        self._view.ui.protein_pairs_tree_view.clicked.connect(self.__slot_get_information_about_selected_object_in_protein_pair_branch)
        self._view.ui.btn_delete_protein_pair.clicked.connect(self.__slot_delete_protein_pair_from_project)
        self._view.ui.btn_open_protein_pair_session.clicked.connect(self.__slot_open_protein_pair_pymol_session)
        self._view.ui.btn_create_protein_pair_scene.clicked.connect(self.__slot_save_scene)
        self._view.ui.btn_update_protein_pair_scene.clicked.connect(self.__slot_update_protein_pair_scene)
        self._view.ui.btn_delete_protein_pair_scene.clicked.connect(self.__slot_delete_current_scene)
        self._view.ui.protein_pairs_tree_view.clicked.connect(self._check_for_results)
        self._view.ui.box_protein_pair_color.currentIndexChanged.connect(self.__slot_change_chain_color_protein_pairs)
        self._view.ui.btn_protein_pair_color_atoms.clicked.connect(self.__slot_change_chain_color_protein_pairs_atoms)
        self._view.ui.btn_protein_pair_reset_atoms.clicked.connect(self.__slot_change_chain_reset_protein_pairs_atoms)
        self._view.tg_protein_pair_white_bg.toggleChanged.connect(self.__slot_protein_pair_change_background_color)
        # self._view.ui.btn_protein_pair_show_cartoon.clicked.connect(self.__slot_show_protein_pair_chain_as_cartoon)
        # self._view.ui.btn_protein_pair_hide_cartoon.clicked.connect(self.__slot_hide_protein_pair_chain_as_cartoon)
        # self._view.ui.btn_protein_pair_show_sticks.clicked.connect(self.__slot_show_protein_pair_chain_as_sticks)
        # self._view.ui.btn_protein_pair_hide_sticks.clicked.connect(self.__slot_hide_protein_pair_chain_as_sticks)
        # self._view.ui.btn_protein_pair_show_ribbon.clicked.connect(self.__slot_show_protein_pair_chain_as_ribbon)
        # self._view.ui.btn_protein_pair_hide_ribbon.clicked.connect(self.__slot_hide_protein_pair_chain_as_ribbon)
        self._view.ui.cb_protein_pair_cartoon.stateChanged.connect(self.__slot_protein_pair_chain_as_cartoon)
        self._view.ui.cb_protein_pair_sticks.stateChanged.connect(self.__slot_protein_pair_chain_as_sticks)
        self._view.ui.cb_protein_pair_ribbon.stateChanged.connect(self.__slot_protein_pair_chain_as_ribbon)
        self._view.ui.cb_protein_pair_lines.stateChanged.connect(self.__slot_protein_pair_chain_as_lines)
        self._view.ui.cb_protein_pair_spheres.stateChanged.connect(self.__slot_protein_pair_chain_as_spheres)
        self._view.ui.cb_protein_pair_dots.stateChanged.connect(self.__slot_protein_pair_chain_as_dots)
        self._view.ui.cb_protein_pair_mesh.stateChanged.connect(self.__slot_protein_pair_chain_as_mesh)
        self._view.ui.cb_protein_pair_surface.stateChanged.connect(self.__slot_protein_pair_chain_as_surface)
        # toggle representation
        # self._view.ui.btn_protein_pair_show_hydrogens.clicked.connect(self.__slot_show_protein_pair_chain_with_hydrogens)
        # self._view.ui.btn_protein_pair_hide_hydrogens.clicked.connect(self.__slot_hide_protein_pair_chain_with_hydrogens)
        self._view.tg_protein_pair_hydrogen_atoms.toggleChanged.connect(self.__slot_protein_pair_chain_with_hydrogens)
        self._view.tg_protein_pair_cartoon.toggleChanged.connect(self.__slot_protein_pair_chain_as_cartoon)
        self._view.tg_protein_pair_sticks.toggleChanged.connect(self.__slot_protein_pair_chain_as_sticks)
        self._view.tg_protein_pair_ribbon.toggleChanged.connect(self.__slot_protein_pair_chain_as_ribbon)
        self._view.tg_protein_pair_lines.toggleChanged.connect(self.__slot_protein_pair_chain_as_lines)
        self._view.tg_protein_pair_spheres.toggleChanged.connect(self.__slot_protein_pair_chain_as_spheres)
        self._view.tg_protein_pair_dots.toggleChanged.connect(self.__slot_protein_pair_chain_as_dots)
        self._view.tg_protein_pair_mesh.toggleChanged.connect(self.__slot_protein_pair_chain_as_mesh)
        self._view.tg_protein_pair_surface.toggleChanged.connect(self.__slot_protein_pair_chain_as_surface)

        self._view.ui.btn_protein_pair_hide_all_representations.clicked.connect(self.__slot_hide_protein_pair_chain_all)
        self._view.ui.btn_help_3.clicked.connect(self._open_protein_pairs_tab_help)

        # <editor-fold desc="Color Grid">
        self._view.color_grid_protein_pairs.c_red.clicked.connect(self.set_color_name_in_label_red_in_protein_pairs_tab)
        self._view.color_grid_protein_pairs.c_tv_red.clicked.connect(self.set_color_name_in_label_tv_red_in_protein_pairs_tab)
        self._view.color_grid_protein_pairs.c_salomon.clicked.connect(self.set_color_name_in_label_salmon_in_protein_pairs_tab)
        self._view.color_grid_protein_pairs.c_raspberry.clicked.connect(self.set_color_name_in_label_raspberry_in_protein_pairs_tab)

        self._view.color_grid_protein_pairs.c_green.clicked.connect(self.set_color_name_in_label_green_in_protein_pairs_tab)
        self._view.color_grid_protein_pairs.c_tv_green.clicked.connect(self.set_color_name_in_label_tv_green_in_protein_pairs_tab)
        self._view.color_grid_protein_pairs.c_palegreen.clicked.connect(self.set_color_name_in_label_palegreen_in_protein_pairs_tab)
        self._view.color_grid_protein_pairs.c_forest.clicked.connect(self.set_color_name_in_label_forest_in_protein_pairs_tab)

        self._view.color_grid_protein_pairs.c_blue.clicked.connect(self.set_color_name_in_label_blue_in_protein_pairs_tab)
        self._view.color_grid_protein_pairs.c_tv_blue.clicked.connect(self.set_color_name_in_label_tv_blue_in_protein_pairs_tab)
        self._view.color_grid_protein_pairs.c_lightblue.clicked.connect(self.set_color_name_in_label_lightblue_in_protein_pairs_tab)
        self._view.color_grid_protein_pairs.c_skyblue.clicked.connect(self.set_color_name_in_label_skyblue_in_protein_pairs_tab)

        self._view.color_grid_protein_pairs.c_yellow.clicked.connect(self.set_color_name_in_label_yellow_in_protein_pairs_tab)
        self._view.color_grid_protein_pairs.c_tv_yellow.clicked.connect(self.set_color_name_in_label_tv_yellow_in_protein_pairs_tab)
        self._view.color_grid_protein_pairs.c_paleyellow.clicked.connect(self.set_color_name_in_label_paleyellow_in_protein_pairs_tab)
        self._view.color_grid_protein_pairs.c_sand.clicked.connect(self.set_color_name_in_label_sand_in_protein_pairs_tab)

        self._view.color_grid_protein_pairs.c_magenta.clicked.connect(self.set_color_name_in_label_magenta_in_protein_pairs_tab)
        self._view.color_grid_protein_pairs.c_purple.clicked.connect(self.set_color_name_in_label_purple_in_protein_pairs_tab)
        self._view.color_grid_protein_pairs.c_pink.clicked.connect(self.set_color_name_in_label_pink_in_protein_pairs_tab)
        self._view.color_grid_protein_pairs.c_hotpink.clicked.connect(self.set_color_name_in_label_hotpink_in_protein_pairs_tab)

        self._view.color_grid_protein_pairs.c_cyan.clicked.connect(self.set_color_name_in_label_cyan_in_protein_pairs_tab)
        self._view.color_grid_protein_pairs.c_aquamarine.clicked.connect(self.set_color_name_in_label_aquamarine_in_protein_pairs_tab)
        self._view.color_grid_protein_pairs.c_palecyan.clicked.connect(self.set_color_name_in_label_palecyan_in_protein_pairs_tab)
        self._view.color_grid_protein_pairs.c_teal.clicked.connect(self.set_color_name_in_label_teal_in_protein_pairs_tab)

        self._view.color_grid_protein_pairs.c_orange.clicked.connect(self.set_color_name_in_label_orange_in_protein_pairs_tab)
        self._view.color_grid_protein_pairs.c_tv_orange.clicked.connect(self.set_color_name_in_label_tv_orange_in_protein_pairs_tab)
        self._view.color_grid_protein_pairs.c_lightorange.clicked.connect(self.set_color_name_in_label_lightorange_in_protein_pairs_tab)
        self._view.color_grid_protein_pairs.c_olive.clicked.connect(self.set_color_name_in_label_olive_in_protein_pairs_tab)

        self._view.color_grid_protein_pairs.c_white.clicked.connect(self.set_color_name_in_label_white_in_protein_pairs_tab)
        self._view.color_grid_protein_pairs.c_grey_70.clicked.connect(self.set_color_name_in_label_grey_70_in_protein_pairs_tab)
        self._view.color_grid_protein_pairs.c_grey_30.clicked.connect(self.set_color_name_in_label_grey_30_in_protein_pairs_tab)
        self._view.color_grid_protein_pairs.c_black.clicked.connect(self.set_color_name_in_label_black_in_protein_pairs_tab)

        # </editor-fold>

        # <editor-fold desc="Context menu">
        self._protein_pair_tree_context_menu.connect_open_results_summary_action(self.__slot_results_summary)
        self._protein_pair_tree_context_menu.connect_color_based_on_rmsd_action(self.__slot_color_protein_pair_by_rmsd)
        self._protein_pair_tree_context_menu.connect_help_action(self._open_protein_pairs_tab_help)
        # </editor-fold>

        self._view.ui.btn_protein_pair_sticks_show.clicked.connect(self.__slot_show_protein_regions_resi_sticks)
        self._view.ui.btn_protein_pair_sticks_hide.clicked.connect(self.__slot_hide_protein_regions_resi_sticks)
        self._view.ui.btn_protein_pair_disulfide_bonds_show.clicked.connect(
            self.__slot_show_protein_regions_disulfide_bonds)
        self._view.ui.btn_protein_pair_disulfide_bonds_hide.clicked.connect(
            self.__slot_hide_protein_regions_disulfide_bonds)
        self._view.ui.btn_protein_pair_position_zoom.clicked.connect(self.__slot_zoom_protein_regions_resi_position)

        # </editor-fold>

    def _close_main_window(self, return_value):
        """Cleans after the main window closes."""
        _, tmp_event = return_value
        logger.info("Check if any jobs are running before closing PySSA.")
        if self._interface_manager.job_manager.there_are_jobs_running():
            logger.info("Running jobs found!")
            tmp_dialog = custom_message_box.CustomMessageBoxYesNo(
                "There are still jobs running!\n\nAre you sure you want to close PySSA?\nThis could lead to data loss and a damaged project!", "Close PySSA",
                custom_message_box.CustomMessageBoxIcons.WARNING.value
            )
            tmp_dialog.exec_()
            if not tmp_dialog.response:
                logger.info("PySSA should not be closed.")
                tmp_event.ignore()
                return
            logger.info("There are jobs running but PySSA will closed! (Requested by the user)")
        # Closes the documentation browser if it is still open
        if len(pygetwindow.getWindowsWithTitle(constants.WINDOW_TITLE_OF_HELP_CENTER)) == 1:
            pygetwindow.getWindowsWithTitle(constants.WINDOW_TITLE_OF_HELP_CENTER)[0].close()
        self._interface_manager.job_manager.stop_auxiliary_pymol()
        self._interface_manager.app_process_manager.close_manager()
        tmp_event.accept()

    def __slot_close_all(self):
        logger.log(log_levels.SLOT_FUNC_LOG_LEVEL_VALUE, "Menu entry 'Project/Exit Application' clicked.")
        tmp_dialog = custom_message_box.CustomMessageBoxYesNo(
            "Are you sure you want to close PySSA?", "Close PySSA",
            custom_message_box.CustomMessageBoxIcons.WARNING.value
        )
        tmp_dialog.exec_()
        if tmp_dialog.response:
            tmp_number_of_help_windows = len(pygetwindow.getWindowsWithTitle(constants.WINDOW_TITLE_OF_HELP_CENTER))
            tmp_number_of_pymol_windows = len(pygetwindow.getWindowsWithTitle(constants.WINDOW_TITLE_OF_PYMOL_PART))
            # PySSA should be closed
            if not self._view.ui.lbl_logo.isVisible():
                logger.info("A project is currently opend. It will now be saved and the application exists afterwards.")
                self.__slot_close_project()
            # Help windows
            if tmp_number_of_help_windows == 1:
                logger.info("The documentation window is open. It will be closed now.")
                pygetwindow.getWindowsWithTitle(constants.WINDOW_TITLE_OF_HELP_CENTER)[0].close()
            elif tmp_number_of_help_windows > 1:
                for tmp_window_index in range(tmp_number_of_help_windows):
                    pygetwindow.getWindowsWithTitle(constants.WINDOW_TITLE_OF_HELP_CENTER)[tmp_window_index].close()

            self._interface_manager.app_process_manager.close_manager()

            # PyMOL windows
            if tmp_number_of_pymol_windows == 1:
                logger.info("PyMOL will be closed now.")
                pygetwindow.getWindowsWithTitle(constants.WINDOW_TITLE_OF_PYMOL_PART)[0].close()
            elif tmp_number_of_pymol_windows > 1:
                tmp_dialog = custom_message_box.CustomMessageBoxYesNo(
                    "There are multiple windows open which contain PyMOL as window title.\nDo you want to close all?", "Close PySSA",
                    custom_message_box.CustomMessageBoxIcons.WARNING.value
                )
                tmp_dialog.exec_()
                if tmp_dialog.response:
                    for tmp_window_index in range(tmp_number_of_help_windows + 1):
                        pygetwindow.getWindowsWithTitle(constants.WINDOW_TITLE_OF_PYMOL_PART)[tmp_window_index].close()

            # PySSA windows
            if tmp_number_of_pymol_windows == 1:
                logger.info("PySSA will be closed now.")
                pygetwindow.getWindowsWithTitle(constants.WINDOW_TITLE_OF_PYSSA)[0].close()
            elif tmp_number_of_pymol_windows > 1:
                tmp_dialog = custom_message_box.CustomMessageBoxYesNo(
                    "There are multiple windows open which contain PySSA as window title.\nDo you want to close all?",
                    "Close PySSA",
                    custom_message_box.CustomMessageBoxIcons.WARNING.value
                )
                tmp_dialog.exec_()
                if tmp_dialog.response:
                    for tmp_window_index in range(tmp_number_of_help_windows + 1):
                        pygetwindow.getWindowsWithTitle(constants.WINDOW_TITLE_OF_PYSSA)[
                            tmp_window_index].close()

    def _abort_task(self, return_value):
        if return_value[0] is True and return_value[1] == "ColabFold Prediction":
            self.__slot_abort_prediction()

    def _update_main_view_ui(self, refresh_after_job_finished_signal_values):
        tmp_job_is_for_current_project_flag, tmp_job_base_information, tmp_job_notification_widget = refresh_after_job_finished_signal_values
        self._interface_manager.remove_job_notification_widget(tmp_job_notification_widget)
        if tmp_job_base_information.job_progress == enums.JobProgress.FAILED:
            return
        if tmp_job_is_for_current_project_flag:
            if tmp_job_base_information.job_type == enums.JobType.PREDICTION:
                # refresh protein model
                self._active_task = tasks.Task(
                    target=util_async.add_proteins_to_project_and_model,
                    args=(self._interface_manager, tmp_job_base_information.protein_names),
                    post_func=self._post_update_project_and_model,
                )
                self._active_task.start()
            elif tmp_job_base_information.job_type == enums.JobType.DISTANCE_ANALYSIS:
                # refresh protein pair model
                self._active_task = tasks.Task(
                    target=util_async.add_protein_pairs_to_project_and_model,
                    args=(self._interface_manager, tmp_job_base_information.protein_pair_names),
                    post_func=self._post_update_project_and_model,
                )
                self._active_task.start()
            elif tmp_job_base_information.job_type == enums.JobType.PREDICTION_AND_DISTANCE_ANALYSIS:
                # refresh protein and protein pair model
                self._active_task = tasks.Task(
                    target=util_async.add_proteins_and_protein_pairs_to_project_and_model,
                    args=(
                        self._interface_manager,
                        tmp_job_base_information.protein_names,
                        tmp_job_base_information.protein_pair_names
                    ),
                    post_func=self._post_update_project_and_model,
                )
                self._active_task.start()
            elif tmp_job_base_information.job_type == enums.JobType.RAY_TRACING:
                if not os.path.exists(tmp_job_base_information.get_image_filepath()):
                    self._interface_manager.status_bar_manager.show_error_message("Could not find image file!")
                os.startfile(tmp_job_base_information.get_image_filepath())
                return
        else:
            # open other project
            tmp_a_project_is_open = self._view.ui.lbl_project_name.isVisible()
            if tmp_a_project_is_open:
                self._disconnect_sequence_selection_model()
            self._active_task = tasks.Task(
                target=util_async.close_project_automatically,
                args=(
                    tmp_a_project_is_open,
                    self._database_thread,
                    self._interface_manager.pymol_session_manager,
                    tmp_job_base_information.project_name
                ),
                post_func=self._post_close_project_automatically,
            )
            self._active_task.start()
            self.update_status("Saving current project ...")
            self._interface_manager.restore_default_main_view()
            self._interface_manager.close_job_notification_panel()
        self._interface_manager.start_wait_cursor()

    def _post_update_project_and_model(self, return_value):
        self._interface_manager = return_value[0]
        self._interface_manager.refresh_main_view()
        self._interface_manager.stop_wait_cursor()

    def _post_close_project_automatically(self, return_value):
        tmp_project_name = return_value[0]
        self._interface_manager.status_bar_manager.show_temporary_message(
            enums.StatusMessages.OPENING_PROJECT.value, False
        )
        tmp_project_database_filepath = str(
            pathlib.Path(
                f"{self._interface_manager.get_application_settings().workspace_path}/{tmp_project_name}.db"
            )
        )
        self._database_thread = database_thread.DatabaseThread(tmp_project_database_filepath)
        #self._database_thread.start()
        self._database_manager.set_database_filepath(tmp_project_database_filepath)
        self._active_task = tasks.Task(
            target=project_async.open_project,
            args=(
                tmp_project_name,
                tmp_project_database_filepath,
                self._interface_manager,
                self._interface_manager.pymol_session_manager,
                self.custom_progress_signal,
                self._interface_manager.watcher
            ),
            post_func=self.__await_open_project,
        )
        self._active_task.start()

    def _update_progress_bar(self, return_value):
        self._interface_manager.status_bar_manager.update_progress_bar(return_value)

    # <editor-fold desc="Util methods">
    def update_status(self, message: str) -> None:
        """Updates the status bar of the main view with a custom message."""
        self._interface_manager.status_bar_manager.show_temporary_message(message)

    def _update_tab(self):
        self._interface_manager.current_tab_index = self._view.ui.project_tab_widget.currentIndex()
        if self._interface_manager.pymol_session_manager.session_object_type == "protein" and self._interface_manager.current_tab_index == 2:
            self._interface_manager.hide_protein_pair_pymol_scene_configuration()
            self._view.ui.lbl_info_3.setText(
                "Please load the PyMOL session of the \nselected protein pair.")
        elif self._interface_manager.pymol_session_manager.session_object_type == "protein_pair" and self._interface_manager.current_tab_index == 1:
            self._interface_manager.hide_protein_pymol_scene_configuration()
            self._view.ui.lbl_info.setText("Please load the PyMOL session of the selected protein.")
        elif self._interface_manager.pymol_session_manager.is_the_current_session_empty():
            self._interface_manager.hide_protein_pymol_scene_configuration()
            self._interface_manager.hide_protein_pair_pymol_scene_configuration()
            self._view.ui.lbl_info.setText("Please load the PyMOL session of the selected protein.")
            self._view.ui.lbl_info_3.setText(
                "Please load the PyMOL session of the \nselected protein pair.")

    def _setup_statusbar(self) -> None:
        """Sets up the status bar and fills it with the current workspace."""
        self._interface_manager.get_main_view().setStatusBar(self._interface_manager.get_main_view().status_bar)

    # <editor-fold desc="Help related methods">
    def _start_documentation_server(self):
        self._help_task = tasks.Task(
            target=util_async.start_documentation_server,
            args=(0, 0),
            post_func=self.__await_start_documentation_server,
        )
        self._help_task.start()

    def __await_start_documentation_server(self, return_value: tuple):
        self._interface_manager.documentation_window = return_value[1]
        self._interface_manager.status_bar_manager.show_temporary_message("Opening help center finished.")

    def open_help(self, a_page_name: str):
        """Opens the pyssa documentation window if it's not already open.

        Args:
            a_page_name (str): a name of a documentation page to display
        """
        self._interface_manager.start_wait_cursor()
        self._interface_manager.status_bar_manager.show_temporary_message(
            "Opening help center ...", False)

        if len(pygetwindow.getWindowsWithTitle(constants.WINDOW_TITLE_OF_HELP_CENTER)) != 1:
            self._interface_manager.documentation_window = None
        self._help_task = tasks.Task(
            target=util_async.open_documentation_on_certain_page,
            args=(a_page_name, self._interface_manager.documentation_window),
            post_func=self.__await_open_help,
        )
        self._help_task.start()

    def __await_open_help(self, return_value):
        self._interface_manager.documentation_window = return_value[2]
        if not os.path.exists(constants.HELP_CENTER_BRING_TO_FRONT_EXE_FILEPATH):
            tmp_dialog = custom_message_box.CustomMessageBoxOk(
                "The script for bringing the documentation window in front could not be found!", "Documentation",
                custom_message_box.CustomMessageBoxIcons.ERROR.value
            )
            tmp_dialog.exec_()
        else:
            self._interface_manager.documentation_window.restore()
            subprocess.run([constants.HELP_CENTER_BRING_TO_FRONT_EXE_FILEPATH])
            self._interface_manager.status_bar_manager.show_temporary_message("Opening help center finished.")
        self._interface_manager.stop_wait_cursor()
        self._interface_manager.refresh_main_view()

    def _init_generic_help_context_menus(self):
        # <editor-fold desc="General context menu setup">
        context_menu = QtWidgets.QMenu()
        self.help_context_action = context_menu.addAction(self._view.tr("Get Help"))
        self.help_context_action.triggered.connect(self.__slot_open_sequences_tab_help)

        # </editor-fold>

        # Set the context menu for the buttons
        self._view.ui.seqs_table_widget.setContextMenuPolicy(3)
        self._view.ui.seqs_table_widget.customContextMenuRequested.connect(self._show_context_menu_for_seq_table)
        self._view.ui.btn_import_seq.setContextMenuPolicy(3)  # 3 corresponds to Qt.CustomContextMenu
        self._view.ui.btn_import_seq.customContextMenuRequested.connect(self._show_context_menu_for_seq_import)
        self._view.ui.btn_add_sequence.setContextMenuPolicy(3)  # 3 corresponds to Qt.CustomContextMenu
        self._view.ui.btn_add_sequence.customContextMenuRequested.connect(self._show_context_menu_for_seq_add)
        self._view.ui.btn_save_sequence.setContextMenuPolicy(3)  # 3 corresponds to Qt.CustomContextMenu
        self._view.ui.btn_save_sequence.customContextMenuRequested.connect(self._show_context_menu_for_seq_save)
        self._view.ui.btn_delete_sequence.setContextMenuPolicy(3)  # 3 corresponds to Qt.CustomContextMenu
        self._view.ui.btn_delete_sequence.customContextMenuRequested.connect(self._show_context_menu_for_seq_delete)
        self._view.ui.btn_import_protein.setContextMenuPolicy(3)
        self._view.ui.btn_import_protein.customContextMenuRequested.connect(
            self._show_context_menu_for_protein_import
        )
        self._view.ui.btn_save_protein.setContextMenuPolicy(3)
        self._view.ui.btn_save_protein.customContextMenuRequested.connect(
            self._show_context_menu_for_protein_save
        )
        self._view.ui.btn_delete_protein.setContextMenuPolicy(3)
        self._view.ui.btn_delete_protein.customContextMenuRequested.connect(
            self._show_context_menu_for_protein_delete
        )
        self._view.ui.btn_open_protein_session.setContextMenuPolicy(3)
        self._view.ui.btn_open_protein_session.customContextMenuRequested.connect(
            self._show_context_menu_for_protein_load_session
        )
        self._view.ui.btn_create_protein_scene.setContextMenuPolicy(3)
        self._view.ui.btn_create_protein_scene.customContextMenuRequested.connect(
            self._show_context_menu_for_protein_add_scene
        )
        self._view.ui.btn_update_protein_scene.setContextMenuPolicy(3)
        self._view.ui.btn_update_protein_scene.customContextMenuRequested.connect(
            self._show_context_menu_for_protein_update_scene
        )
        self._view.ui.btn_delete_protein_scene.setContextMenuPolicy(3)
        self._view.ui.btn_delete_protein_scene.customContextMenuRequested.connect(
            self._show_context_menu_for_protein_delete_scene
        )
        self._view.ui.frame_protein_pymol_scene.setContextMenuPolicy(3)
        self._view.ui.frame_protein_pymol_scene.customContextMenuRequested.connect(
            self._show_context_menu_for_protein_pymol_scene_config
        )
        self._view.ui.btn_delete_protein_pair.setContextMenuPolicy(3)
        self._view.ui.btn_delete_protein_pair.customContextMenuRequested.connect(
            self._show_context_menu_for_protein_pair_delete
        )
        self._view.ui.btn_open_protein_pair_session.setContextMenuPolicy(3)
        self._view.ui.btn_open_protein_pair_session.customContextMenuRequested.connect(
            self._show_context_menu_for_protein_pair_load_session
        )
        self._view.ui.btn_create_protein_pair_scene.setContextMenuPolicy(3)
        self._view.ui.btn_create_protein_pair_scene.customContextMenuRequested.connect(
            self._show_context_menu_for_protein_pair_add_scene
        )
        self._view.ui.btn_update_protein_pair_scene.setContextMenuPolicy(3)
        self._view.ui.btn_update_protein_pair_scene.customContextMenuRequested.connect(
            self._show_context_menu_for_protein_pair_update_scene
        )
        self._view.ui.btn_delete_protein_pair_scene.setContextMenuPolicy(3)
        self._view.ui.btn_delete_protein_pair_scene.customContextMenuRequested.connect(
            self._show_context_menu_for_protein_pair_delete_scene
        )
        self._view.ui.frame_protein_pair_pymol_scene.setContextMenuPolicy(3)
        self._view.ui.frame_protein_pair_pymol_scene.customContextMenuRequested.connect(
            self._show_context_menu_for_protein_pair_pymol_scene_config
        )

    # <editor-fold desc="Help pages">
    def __slot_open_help_center(self):
        logger.log(log_levels.SLOT_FUNC_LOG_LEVEL_VALUE, "Menu entry 'Help/Documentation' clicked.")
        self.open_help("help/")

    def __slot_open_sequences_tab_help(self):
        logger.log(log_levels.SLOT_FUNC_LOG_LEVEL_VALUE, "'Help' button on the 'Sequence Tab' was clicked.")
        self.open_help("help/sequences/sequences_tab/")

    def _open_additional_information_table_help(self):
        self.open_help("help/sequences/additional_sequence_information/")

    def _open_sequence_import_help(self):
        self.open_help("help/sequences/sequence_import/")

    def _open_sequence_add_help(self):
        self.open_help("help/sequences/sequence_add/")

    def _open_sequence_save_help(self):
        self.open_help("help/sequences/sequence_save/")

    def _open_sequence_delete_help(self):
        self.open_help("help/sequences/sequence_delete/")

    def __slot_open_proteins_tab_help(self):
        logger.log(log_levels.SLOT_FUNC_LOG_LEVEL_VALUE,"'Help' button on the 'Proteins Tab' was clicked.")
        self.open_help("help/proteins/proteins_tab/")

    def _open_protein_import_help(self):
        self.open_help("help/proteins/protein_import/")

    def _open_protein_save_help(self):
        self.open_help("help/proteins/protein_save/")

    def _open_protein_delete_help(self):
        self.open_help("help/proteins/protein_delete/")

    def _open_protein_pymol_scene_config_help(self):
        self.open_help("help/proteins/protein_pymol_scene_configuration/")

    def _open_protein_load_session_help(self):
        self.open_help("help/proteins/protein_load_session/")

    def _open_protein_add_scene_help(self):
        self.open_help("help/proteins/protein_add_scene/")

    def _open_protein_update_scene_help(self):
        self.open_help("help/proteins/protein_update_scene/")

    def _open_protein_delete_scene_help(self):
        self.open_help("help/proteins/protein_delete_scene/")

    def _open_protein_pairs_tab_help(self):
        logger.log(log_levels.SLOT_FUNC_LOG_LEVEL_VALUE, "'Help' button on the 'Protein Pairs Tab' was clicked.")
        self.open_help("help/protein_pairs/protein_pairs_tab/")

    def _open_protein_pair_delete_help(self):
        self.open_help("help/protein_pairs/protein_pair_delete/")

    def _open_protein_pair_pymol_scene_config_help(self):
        self.open_help("help/protein_pairs/protein_pair_pymol_scene_configuration/")

    def _open_protein_pair_load_session_help(self):
        self.open_help("help/protein_pairs/protein_pair_load_session/")

    def _open_protein_pair_add_scene_help(self):
        self.open_help("help/protein_pairs/protein_pair_add_scene/")

    def _open_protein_pair_update_scene_help(self):
        self.open_help("help/protein_pairs/protein_pair_update_scene/")

    def _open_protein_pair_delete_scene_help(self):
        self.open_help("help/protein_pairs/protein_pair_delete_scene/")

    # </editor-fold>

    # <editor-fold desc="Context menu connections">
    def _show_context_menu_for_seq_table(self, a_point):
        context_menu = QtWidgets.QMenu()
        help_context_action = context_menu.addAction(self._view.tr("Get Help"))
        help_context_action.triggered.connect(self._open_additional_information_table_help)
        context_menu.exec_(self._view.ui.seqs_table_widget.mapToGlobal(a_point))

    def _show_context_menu_for_seq_import(self, a_point):
        context_menu = QtWidgets.QMenu()
        help_context_action = context_menu.addAction(self._view.tr("Get Help"))
        help_context_action.triggered.connect(self._open_sequence_import_help)
        context_menu.exec_(self._view.ui.btn_import_seq.mapToGlobal(a_point))

    def _show_context_menu_for_seq_add(self, a_point):
        context_menu = QtWidgets.QMenu()
        help_context_action = context_menu.addAction(self._view.tr("Get Help"))
        help_context_action.triggered.connect(self._open_sequence_add_help)
        context_menu.exec_(self._view.ui.btn_add_sequence.mapToGlobal(a_point))

    def _show_context_menu_for_seq_save(self, a_point):
        context_menu = QtWidgets.QMenu()
        help_context_action = context_menu.addAction(self._view.tr("Get Help"))
        help_context_action.triggered.connect(self._open_sequence_save_help)
        context_menu.exec_(self._view.ui.btn_save_sequence.mapToGlobal(a_point))

    def _show_context_menu_for_seq_delete(self, a_point):
        context_menu = QtWidgets.QMenu()
        help_context_action = context_menu.addAction(self._view.tr("Get Help"))
        help_context_action.triggered.connect(self._open_sequence_delete_help)
        context_menu.exec_(self._view.ui.btn_delete_sequence.mapToGlobal(a_point))

    def _show_context_menu_for_protein_import(self, a_point):
        context_menu = QtWidgets.QMenu()
        help_context_action = context_menu.addAction(self._view.tr("Get Help"))
        help_context_action.triggered.connect(self._open_protein_import_help)
        context_menu.exec_(self._view.ui.btn_import_protein.mapToGlobal(a_point))

    def _show_context_menu_for_protein_save(self, a_point):
        context_menu = QtWidgets.QMenu()
        help_context_action = context_menu.addAction(self._view.tr("Get Help"))
        help_context_action.triggered.connect(self._open_protein_save_help)
        context_menu.exec_(self._view.ui.btn_save_protein.mapToGlobal(a_point))

    def _show_context_menu_for_protein_delete(self, a_point):
        context_menu = QtWidgets.QMenu()
        help_context_action = context_menu.addAction(self._view.tr("Get Help"))
        help_context_action.triggered.connect(self._open_protein_delete_help)
        context_menu.exec_(self._view.ui.btn_delete_protein.mapToGlobal(a_point))

    def _show_context_menu_for_protein_load_session(self, a_point):
        context_menu = QtWidgets.QMenu()
        help_context_action = context_menu.addAction(self._view.tr("Get Help"))
        help_context_action.triggered.connect(self._open_protein_load_session_help)
        context_menu.exec_(self._view.ui.btn_open_protein_session.mapToGlobal(a_point))

    def _show_context_menu_for_protein_add_scene(self, a_point):
        context_menu = QtWidgets.QMenu()
        help_context_action = context_menu.addAction(self._view.tr("Get Help"))
        help_context_action.triggered.connect(self._open_protein_add_scene_help)
        context_menu.exec_(self._view.ui.btn_create_protein_scene.mapToGlobal(a_point))

    def _show_context_menu_for_protein_update_scene(self, a_point):
        context_menu = QtWidgets.QMenu()
        help_context_action = context_menu.addAction(self._view.tr("Get Help"))
        help_context_action.triggered.connect(self._open_protein_update_scene_help)
        context_menu.exec_(self._view.ui.btn_update_protein_scene.mapToGlobal(a_point))

    def _show_context_menu_for_protein_delete_scene(self, a_point):
        context_menu = QtWidgets.QMenu()
        help_context_action = context_menu.addAction(self._view.tr("Get Help"))
        help_context_action.triggered.connect(self._open_protein_delete_scene_help)
        context_menu.exec_(self._view.ui.btn_delete_protein_scene.mapToGlobal(a_point))

    def _show_context_menu_for_protein_pymol_scene_config(self, a_point):
        context_menu = QtWidgets.QMenu()
        help_context_action = context_menu.addAction(self._view.tr("Get Help"))
        help_context_action.triggered.connect(self._open_protein_pymol_scene_config_help)
        context_menu.exec_(self._view.ui.frame_protein_pymol_scene.mapToGlobal(a_point))

    def _show_context_menu_for_protein_pair_delete(self, a_point):
        context_menu = QtWidgets.QMenu()
        help_context_action = context_menu.addAction(self._view.tr("Get Help"))
        help_context_action.triggered.connect(self._open_protein_pair_delete_help)
        context_menu.exec_(self._view.ui.btn_delete_protein_pair.mapToGlobal(a_point))

    def _show_context_menu_for_protein_pair_load_session(self, a_point):
        context_menu = QtWidgets.QMenu()
        help_context_action = context_menu.addAction(self._view.tr("Get Help"))
        help_context_action.triggered.connect(self._open_protein_pair_load_session_help)
        context_menu.exec_(self._view.ui.btn_open_protein_pair_session.mapToGlobal(a_point))

    def _show_context_menu_for_protein_pair_add_scene(self, a_point):
        context_menu = QtWidgets.QMenu()
        help_context_action = context_menu.addAction(self._view.tr("Get Help"))
        help_context_action.triggered.connect(self._open_protein_pair_add_scene_help)
        context_menu.exec_(self._view.ui.btn_create_protein_pair_scene.mapToGlobal(a_point))

    def _show_context_menu_for_protein_pair_update_scene(self, a_point):
        context_menu = QtWidgets.QMenu()
        help_context_action = context_menu.addAction(self._view.tr("Get Help"))
        help_context_action.triggered.connect(self._open_protein_pair_update_scene_help)
        context_menu.exec_(self._view.ui.btn_update_protein_pair_scene.mapToGlobal(a_point))

    def _show_context_menu_for_protein_pair_delete_scene(self, a_point):
        context_menu = QtWidgets.QMenu()
        help_context_action = context_menu.addAction(self._view.tr("Get Help"))
        help_context_action.triggered.connect(self._open_protein_pair_delete_scene_help)
        context_menu.exec_(self._view.ui.btn_delete_protein_pair_scene.mapToGlobal(a_point))

    def _show_context_menu_for_protein_pair_pymol_scene_config(self, a_point):
        context_menu = QtWidgets.QMenu()
        help_context_action = context_menu.addAction(self._view.tr("Get Help"))
        help_context_action.triggered.connect(self._open_protein_pair_pymol_scene_config_help)
        context_menu.exec_(self._view.ui.frame_protein_pair_pymol_scene.mapToGlobal(a_point))

    # </editor-fold>

    # </editor-fold>

    # </editor-fold>

    # <editor-fold desc="Job panels">
    def __slot_open_job_overview_panel(self):
        if self._view.ui.frame_job_overview.isVisible():
            self._view.ui.frame_job_overview.hide()
        elif not self._view.ui.frame_job_overview.isVisible():
            self._view.ui.frame_job_notification.hide()
            self._view.ui.frame_job_overview.show()

    def __slot_open_notification_panel(self):
        if self._view.ui.frame_job_notification.isVisible():
            self._view.ui.frame_job_notification.hide()
            self._view.btn_open_job_notification.setIcon(self._view.icon_notify)
        elif not self._view.ui.frame_job_notification.isVisible():
            self._view.ui.frame_job_overview.hide()
            self._view.ui.frame_job_notification.show()
            self._view.btn_open_job_notification.setIcon(self._view.icon_notify)
    # </editor-fold>

    # <editor-fold desc="Project menu">
    def __slot_close_project(self):
        """Closes the current project"""
        logger.log(log_levels.SLOT_FUNC_LOG_LEVEL_VALUE, "Menu entry 'Project/Close' clicked.")
        self._active_task = tasks.Task(
            target=project_async.close_project,
            args=(self._database_thread, self._interface_manager.pymol_session_manager),
            post_func=self.__await_close_project,
        )
        self._active_task.start()
        # self.msg_box = basic_boxes.no_buttons("Saving Project",
        #                                       "Please wait the program is saving your project.",
        #                                       QtWidgets.QMessageBox.Information)
        # # self.msg_box.show()
        self._interface_manager.restore_default_main_view()
        self._interface_manager.close_job_notification_panel()
        self._interface_manager.close_job_overview_panel()
        self._disconnect_sequence_selection_model()
        self.update_status("Saving current project ...")
        self._interface_manager.start_wait_cursor()

    def __await_close_project(self):
        """Await the async closing process."""
        self._interface_manager.set_new_project(project.Project())
        self._view.ui.project_tab_widget.setCurrentIndex(0)
        self._interface_manager.refresh_main_view()
        self.update_status("Closing project finished.")
        self._interface_manager.stop_wait_cursor()

    def __slot_create_project(self) -> None:
        logger.log(log_levels.SLOT_FUNC_LOG_LEVEL_VALUE, "Menu entry 'Project/Create' clicked.")
        self._external_controller = create_project_view_controller.CreateProjectViewController(self._interface_manager)
        self._external_controller.user_input.connect(self._post_create_project)
        self._interface_manager.get_create_view().show()

    def _post_create_project(self, user_input: tuple) -> None:
        self._interface_manager.start_wait_cursor()
        tmp_project_name, tmp_protein_name = user_input
        tmp_project_database_filepath = str(
            pathlib.Path(f"{self._interface_manager.get_application_settings().workspace_path}/{tmp_project_name}.db"))
        with database_manager.DatabaseManager(tmp_project_database_filepath) as db_manager:
            db_manager.build_new_database()
        self._database_thread = database_thread.DatabaseThread(tmp_project_database_filepath)
        #self._database_thread.start()
        self._active_task = tasks.Task(
            target=project_async.create_new_project,
            args=(
                tmp_project_name,
                self._interface_manager.get_application_settings().get_workspace_path(),
                self._interface_manager.watcher,
                self._interface_manager
            ),
            post_func=self.__await_create_project,
        )
        self._active_task.start()

        #
        # tmp_project_name, tmp_protein_name = user_input
        # tmp_project_database_filepath = str(pathlib.Path(f"{self._interface_manager.get_application_settings().workspace_path}/{tmp_project_name}.db"))
        # self._database_manager.set_database_filepath(tmp_project_database_filepath)
        # self._database_manager.build_new_database()
        # self._database_thread = database_thread.DatabaseThread(tmp_project_database_filepath)
        # #self._database_thread.start()
        # self._database_manager.open_project_database()
        # tmp_project = project.Project(tmp_project_name,
        #                               self._interface_manager.get_application_settings().workspace_path)
        # tmp_project.set_id(self._database_manager.insert_new_project(tmp_project.get_project_name(),
        #                                                              platform.system()))
        # if len(tmp_protein_name) == 4:
        #     tmp_ref_protein = protein.Protein(tmp_protein_name.upper())
        #     tmp_ref_protein.db_project_id = tmp_project.get_id()
        #     tmp_ref_protein.add_protein_structure_data_from_pdb_db(tmp_protein_name.upper())
        #     tmp_ref_protein.create_new_pymol_session()
        #     tmp_ref_protein.save_pymol_session_as_base64_string()
        #     tmp_project.add_existing_protein(tmp_ref_protein)
        #     tmp_ref_protein.set_id(self._database_manager.insert_new_protein(tmp_ref_protein))
        #     constants.PYSSA_LOGGER.info("Create project finished with protein from the PDB.")
        # elif len(tmp_protein_name) > 0:
        #     # local pdb file as input
        #     pdb_filepath = pathlib.Path(tmp_protein_name)
        #     graphic_operations.setup_default_session_graphic_settings()
        #     tmp_ref_protein = protein.Protein(
        #         pdb_filepath.name.replace(".pdb","")
        #     )
        #     tmp_ref_protein.db_project_id = tmp_project.get_id()
        #     tmp_ref_protein.add_protein_structure_data_from_local_pdb_file(pathlib.Path(tmp_protein_name))
        #     tmp_ref_protein.create_new_pymol_session()
        #     tmp_ref_protein.save_pymol_session_as_base64_string()
        #     tmp_project.add_existing_protein(tmp_ref_protein)
        #     tmp_ref_protein.db_project_id = self._database_manager.insert_new_protein(tmp_ref_protein)
        #     constants.PYSSA_LOGGER.info("Create project finished with protein from local filesystem.")
        # else:
        #     constants.PYSSA_LOGGER.info("Create empty project finished.")

    def __await_create_project(self, return_value: tuple):
        if return_value[1] is False:
            self._interface_manager.refresh_main_view()
            return

        _, tmp_project, self._interface_manager.watcher, self._interface_manager = return_value
        self._interface_manager.set_new_project(tmp_project)
        self._interface_manager.refresh_workspace_model()
        self._interface_manager.refresh_main_view()
        self._interface_manager.pymol_session_manager.reinitialize_session()
        self._connect_sequence_selection_model()
        self._interface_manager.stop_wait_cursor()

    def __slot_open_project(self) -> None:
        logger.log(log_levels.SLOT_FUNC_LOG_LEVEL_VALUE, "Menu entry 'Project/Open' clicked.")
        self._external_controller = open_project_view_controller.OpenProjectViewController(self._interface_manager)
        self._external_controller.return_value.connect(self._post_open_project)
        self._interface_manager.get_open_view().show()

    def _post_open_project(self, return_value: str):
        if return_value[1] is False:
            self._interface_manager.refresh_main_view()
            return

        self._interface_manager.status_bar_manager.show_temporary_message(
            enums.StatusMessages.OPENING_PROJECT.value, False
        )
        self._interface_manager.start_wait_cursor()
        tmp_project_name = return_value
        tmp_project_database_filepath = str(
            pathlib.Path(
                f"{self._interface_manager.get_application_settings().workspace_path}/{tmp_project_name}.db"
            )
        )
        self._database_thread = database_thread.DatabaseThread(tmp_project_database_filepath)
        #self._database_thread.start()
        self._database_manager.set_database_filepath(tmp_project_database_filepath)
        self._active_task = tasks.Task(
            target=project_async.open_project,
            args=(
                tmp_project_name,
                tmp_project_database_filepath,
                self._interface_manager,
                self._interface_manager.pymol_session_manager,
                self.custom_progress_signal,
                self._interface_manager.watcher
            ),
            post_func=self.__await_open_project,
        )
        self._active_task.start()

    def __await_open_project(self, return_value: tuple):
        self._interface_manager.status_bar_manager.hide_progress_bar()
        exit_code, tmp_project, tmp_interface_manager, tmp_watcher = return_value
        if exit_code == 0:
            self._interface_manager = tmp_interface_manager
            self._interface_manager.watcher = tmp_watcher
            self._interface_manager.refresh_main_view()
            self._interface_manager.hide_progress_bar()
            self._interface_manager.status_bar_manager.show_temporary_message(
                enums.StatusMessages.OPENING_PROJECT_FINISHED.value
            )
            self._connect_sequence_selection_model()
        else:
            self._interface_manager.status_bar_manager.show_error_message(
                enums.StatusMessages.OPENING_PROJECT_FAILED.value,
            )
            self._interface_manager.refresh_main_view()
        self._interface_manager.stop_wait_cursor()

    def __slot_use_project(self) -> None:
        logger.log(log_levels.SLOT_FUNC_LOG_LEVEL_VALUE, "Menu entry 'Project/Use' clicked.")
        self._external_controller = use_project_view_controller.UseProjectViewController(self._interface_manager)
        self._external_controller.user_input.connect(self._post_use_project)
        self._interface_manager.get_use_project_view().show()

    def _post_use_project(self, user_input: tuple) -> None:
        self._interface_manager.start_wait_cursor()
        tmp_project_database_filepath = str(pathlib.Path(f"{self._interface_manager.get_application_settings().get_workspace_path()}/{user_input[0]}.db"))
        with database_manager.DatabaseManager(tmp_project_database_filepath) as db_manager:
            db_manager.build_new_database()
            db_manager.close_project_database()

        self._active_task = tasks.Task(
            target=project_async.create_use_project,
            args=(
                user_input[0],
                self._interface_manager.get_application_settings().get_workspace_path(),
                user_input[1]
            ),
            post_func=self.__await_use_project,
        )
        self._active_task.start()

    def __await_use_project(self, return_value: tuple):
        _, tmp_project, self._interface_manager.watcher, self._interface_manager = return_value
        self._interface_manager.set_new_project(tmp_project)
        self._interface_manager.add_project_to_workspace_model(tmp_project.get_project_name())
        self._interface_manager.refresh_main_view()
        self._interface_manager.pymol_session_manager.reinitialize_session()
        self._connect_sequence_selection_model()
        self._interface_manager.stop_wait_cursor()
        self._interface_manager.status_bar_manager.show_temporary_message("Use process finished.")

    def __slot_delete_project(self) -> None:
        logger.log(log_levels.SLOT_FUNC_LOG_LEVEL_VALUE, "Menu entry 'Project/Delete' clicked.")
        self._external_controller = delete_project_view_controller.DeleteProjectViewController(self._interface_manager)
        self._interface_manager.get_delete_view().show()

    def _post_delete_project(self) -> None:
        self._interface_manager.refresh_main_view()

    def __slot_import_project(self) -> None:
        """Imports a project.xml into the current workspace."""
        logger.log(log_levels.SLOT_FUNC_LOG_LEVEL_VALUE, "Menu entry 'Project/Import' clicked.")
        file_dialog = QtWidgets.QFileDialog()
        desktop_path = QtCore.QStandardPaths.standardLocations(QtCore.QStandardPaths.DesktopLocation)[0]
        file_dialog.setDirectory(desktop_path)
        file_path, _ = file_dialog.getOpenFileName(
            self._view,
            "Select a project file to import",
            "",
            "Project Database File (*.db)",
        )
        if file_path:
            file = QtCore.QFile(file_path)
            if not file.open(QtCore.QFile.ReadOnly | QtCore.QFile.Text):
                print("Error: Cannot open file for reading")
                return
            tmp_import_filepath = pathlib.Path(file_path)
            tmp_project_name_input_dialog = QtWidgets.QInputDialog()
            tmp_new_project_name = tmp_project_name_input_dialog.getText(
                self._view,
                "Project Name",
                "Enter A Project Name:",
                text=tmp_import_filepath.name.replace(".db", "")
            )[0]
            # Copy db file into new workspace
            tmp_project_database_filepath = str(
                pathlib.Path(
                    f"{self._interface_manager.get_application_settings().workspace_path}/{tmp_new_project_name}.db"
                )
            )
            shutil.copyfile(file_path, tmp_project_database_filepath)
            # Open db and create project
            self._database_thread = database_thread.DatabaseThread(tmp_project_database_filepath)
            #self._database_thread.start()
            self._database_manager.set_database_filepath(tmp_project_database_filepath)
            #self._database_manager.open_project_database()
            self._database_manager.update_project_name(tmp_new_project_name)
            tmp_project = self._database_manager.get_project_as_object(
                tmp_new_project_name,
                self._interface_manager.get_application_settings().workspace_path,
                self._interface_manager.get_application_settings()
            )
            self._interface_manager.set_new_project(tmp_project)

            self._interface_manager.refresh_main_view()
            self._interface_manager.pymol_session_manager.reinitialize_session()
            self._interface_manager.stop_wait_cursor()
            self._interface_manager.status_bar_manager.show_temporary_message("Importing project finished.")

            # tmp_project = project.Project()
            # handler = filesystem_io.ProjectParserHandler(tmp_project,
            #                                              self._interface_manager.get_application_settings())
            # parser = sax.make_parser()
            # parser.setContentHandler(handler)
            # parser.parse(file_path)
            # file.close()
            # tmp_project = handler.get_project()
            #
            # tmp_project.set_workspace_path(self._workspace_path)
            # if len(tmp_project.proteins) <= 1:
            #     if self._interface_manager.get_application_settings().wsl_install == 0:
            #         basic_boxes.ok(
            #             "Create new project",
            #             "Please install local colabfold to import this project!",
            #             QtWidgets.QMessageBox.Warning,
            #         )
            #         return
            #     elif self._interface_manager.get_application_settings().local_colabfold == 0:  # noqa: RET505
            #         basic_boxes.ok(
            #             "Create new project",
            #             "Please install local colabfold to import this project!",
            #             QtWidgets.QMessageBox.Warning,
            #         )
            #         return
            # new_filepath = pathlib.Path(f"{self._workspace_path}/{tmp_project.get_project_name()}.xml")
            # tmp_project.serialize_project(new_filepath)
            # self._interface_manager.set_new_project(
            #     self._interface_manager.get_current_project().deserialize_project(
            #         new_filepath, self._interface_manager.get_application_settings()
            #     )
            # )
            # constants.PYSSA_LOGGER.info(
            #     f"Opening the project {self._interface_manager.get_current_project().get_project_name()}."
            # )
            # self._view.ui.lbl_project_name.setText(self._interface_manager.get_current_project().get_project_name())
            # self._interface_manager.refresh_main_view()
            # basic_boxes.ok(
            #     "Import Project",
            #     "The project was successfully imported.",
            #     QtWidgets.QMessageBox.Information,
            # )

    def __slot_export_current_project(self) -> None:
        """Exports the current project to an importable format."""
        logger.log(log_levels.SLOT_FUNC_LOG_LEVEL_VALUE, "Menu entry 'Project/Export' clicked.")
        file_dialog = QtWidgets.QFileDialog()
        desktop_path = QtCore.QStandardPaths.standardLocations(QtCore.QStandardPaths.DesktopLocation)[0]
        file_dialog.setDirectory(desktop_path)
        file_path, _ = file_dialog.getSaveFileName(self._view, "Export current project", "", "Project Database File (*.db)")
        if file_path:
            shutil.copyfile(self._interface_manager.get_current_project().get_database_filepath(),
                            file_path)
            # tmp_dialog = custom_message_box.CustomMessageBoxOk(
            #     "The project was successfully exported.", "Export Project",
            #     custom_message_box.CustomMessageBoxIcons.INFORMATION.value
            # )
            # tmp_dialog.exec_()
            self._interface_manager.status_bar_manager.show_temporary_message("The project was successfully exported.")

    # </editor-fold>

    # <editor-fold desc="Analysis menu">
    def __slot_distance_analysis(self):
        logger.log(log_levels.SLOT_FUNC_LOG_LEVEL_VALUE, "Menu entry 'Analysis/Distance' clicked.")
        self._external_controller = distance_analysis_view_controller.DistanceAnalysisViewController(
            self._interface_manager, self._interface_manager.watcher
        )
        self._external_controller.job_input.connect(self._post_distance_analysis)
        self._interface_manager.get_distance_analysis_view().show()

    def _post_distance_analysis(self, job_input: tuple) -> None:
        """Sets up the worker for the analysis task."""
        constants.PYSSA_LOGGER.info("Begin analysis process.")

        _, tmp_raw_analysis_run_names, tmp_checkbox_state = job_input

        # --- New job approach
        #self._interface_manager.get_current_project()
        self._interface_manager.watcher.add_protein_pairs_from_new_job(tmp_raw_analysis_run_names)
        tmp_distance_analysis_job, tmp_distance_analysis_entry_widget = self._interface_manager.job_manager.create_distance_analysis_job(
            self._interface_manager.get_current_project(),
            self._interface_manager.project_lock,
            self._interface_manager,
            tmp_raw_analysis_run_names,
            self._interface_manager.get_settings_manager().settings.cutoff,
            self._interface_manager.get_settings_manager().settings.cycles
        )
        self._interface_manager.job_manager.put_job_into_queue(tmp_distance_analysis_job)
        self._interface_manager.add_job_entry_to_job_overview_layout(tmp_distance_analysis_entry_widget)

        # tmp_distance_analysis_task = tasks.Task(
        #     target=main_tasks_async.run_distance_analysis,
        #     args=(
        #         tmp_raw_analysis_run_names,
        #         self._interface_manager.get_current_project(),
        #         self._interface_manager.get_application_settings(),
        #         tmp_checkbox_state,
        #         self.custom_progress_signal,
        #         self._interface_manager.pymol_lock,
        #         self.disable_pymol_signal
        #     ),
        #     post_func=self.__await_run_distance_analysis,
        # )
        # self._interface_manager.main_tasks_manager.start_distance_analysis_task(tmp_distance_analysis_task)
        #
        # if not os.path.exists(constants.SCRATCH_DIR_ANALYSIS):
        #     os.mkdir(constants.SCRATCH_DIR_ANALYSIS)
        # self._interface_manager.status_bar_manager.update_progress_bar(
        #     (enums.StatusMessages.DISTANCE_ANALYSIS_IS_RUNNING.value, 10)
        # )
        # self._main_view_state.set_protein_pairs_list(self._interface_manager.get_current_project().protein_pairs)
        # self._interface_manager.refresh_main_view()

    def _add_new_protein_pairs_to_protein_pair_model(self):
        """Adds the new protein pairs to the interface manager's protein pair model."""
        tmp_protein_pairs_to_add = self._main_view_state.get_not_matching_protein_pairs(
            self._interface_manager.get_current_project().protein_pairs
        )
        for tmp_protein_pair in tmp_protein_pairs_to_add:
            self._interface_manager.add_protein_pair_to_protein_pairs_model(tmp_protein_pair)

    def __await_unfreeze_pymol_session_after_analysis(self):
        self._interface_manager.main_tasks_manager.distance_analysis_task = None
        self._interface_manager.refresh_main_view()
        # self.active_custom_message_box = custom_message_box.CustomMessageBoxOk(
        #     "All structure analysis' are done. \nGo to the Protein Pairs tab to view the new results.",
        #     "Distance Analysis",
        #     custom_message_box.CustomMessageBoxIcons.INFORMATION.value
        # )
        # self.active_custom_message_box.exec_()
        constants.PYSSA_LOGGER.info("All structure analysis' are done.")
        self._interface_manager.status_bar_manager.show_temporary_message("All structure analysis' are done.")

    # </editor-fold>

    # <editor-fold desc="Prediction menu">
    def _connect_sequence_selection_model(self):
        self._view.ui.seqs_list_view.selectionModel().selectionChanged.connect(
            self._check_options_for_sequence_selection)

    def _disconnect_sequence_selection_model(self):
        try:
            self._view.ui.seqs_list_view.selectionModel().selectionChanged.disconnect(
                self._check_options_for_sequence_selection)
        except TypeError:
            logger.warning("Catching error because no sequences exist in the project. Therefore the selectionChanged signal does not need to be disconnected.")

    def _check_options_for_sequence_selection(self):
        if len(self._view.ui.seqs_list_view.selectedIndexes()) > 0:
            tmp_enable_monomer_flag = False
            tmp_enable_multimer_flag = False
            for tmp_model_index in self._view.ui.seqs_list_view.selectedIndexes():
                tmp_type = tmp_model_index.data(enums.ModelEnum.TYPE_ROLE)
                tmp_sequence_name: SeqRecord.SeqRecord = tmp_model_index.data(enums.ModelEnum.OBJECT_ROLE).name
                if tmp_type == enums.ModelTypeEnum.MONOMER_SEQ and tmp_enable_monomer_flag is False and not self._interface_manager.get_current_project().is_sequence_as_protein_in_project(tmp_sequence_name):
                    tmp_enable_monomer_flag = True
                elif tmp_model_index.data(enums.ModelEnum.TYPE_ROLE) == enums.ModelTypeEnum.MULTIMER_SEQ and tmp_enable_multimer_flag is False and not self._interface_manager.get_current_project().is_sequence_as_protein_in_project(tmp_sequence_name):
                    tmp_enable_multimer_flag = True
            self._view.ui.action_predict_monomer.setEnabled(tmp_enable_monomer_flag)
            self._view.ui.action_predict_multimer.setEnabled(tmp_enable_multimer_flag)
            if tmp_enable_monomer_flag or tmp_enable_multimer_flag:
                self._view.ui.menuPrediction.setEnabled(True)
            elif not tmp_enable_monomer_flag and not tmp_enable_multimer_flag:
                self._view.ui.menuPrediction.setEnabled(False)
        else:
            self._view.ui.btn_save_sequence.setEnabled(False)
            self._view.ui.btn_delete_sequence.setEnabled(False)
            self._interface_manager.refresh_main_view()

    # <editor-fold desc="Protein structure prediction">
    def __slot_predict_monomer(self):
        logger.log(log_levels.SLOT_FUNC_LOG_LEVEL_VALUE, "Menu entry 'Prediction/Monomer' clicked.")
        tmp_indexes = []
        if len(self._view.ui.seqs_list_view.selectedIndexes()) == 0:
            tmp_model = self._interface_manager.get_main_view().ui.seqs_list_view.model()
            for tmp_row_no in range(tmp_model.rowCount()):
                tmp_index = tmp_model.index(tmp_row_no, 0)
                if tmp_index.data(enums.ModelEnum.TYPE_ROLE) == enums.ModelTypeEnum.MONOMER_SEQ:
                    tmp_indexes.append(tmp_index)
        else:
            tmp_indexes = self._view.ui.seqs_list_view.selectedIndexes()
        self._external_controller = predict_protein_view_controller.PredictProteinViewController(
            self._interface_manager, self._interface_manager.watcher, tmp_indexes, "monomer"
        )
        self._external_controller.job_input.connect(self._post_predict_protein)
        self._interface_manager.get_predict_protein_view().show()

    def __slot_predict_multimer(self):
        logger.log(log_levels.SLOT_FUNC_LOG_LEVEL_VALUE, "Menu entry 'Prediction/Multimer' clicked.")
        tmp_indexes = []
        if len(self._view.ui.seqs_list_view.selectedIndexes()) == 0:
            tmp_model = self._interface_manager.get_main_view().ui.seqs_list_view.model()
            for tmp_row_no in range(tmp_model.rowCount()):
                tmp_index = tmp_model.index(tmp_row_no, 0)
                if tmp_index.data(enums.ModelEnum.TYPE_ROLE) == enums.ModelTypeEnum.MULTIMER_SEQ:
                    tmp_indexes.append(tmp_index)
        else:
            tmp_indexes = self._view.ui.seqs_list_view.selectedIndexes()
        self._external_controller = predict_protein_view_controller.PredictProteinViewController(
            self._interface_manager, self._interface_manager.watcher, tmp_indexes, "multimer"
        )
        self._external_controller.job_input.connect(self._post_predict_protein)
        self._interface_manager.get_predict_protein_view().show()

    def _post_predict_protein(self, result: tuple):

        # <editor-fold desc="Check if WSL2 and ColabFold are installed">
        if globals.g_os == "win32":
            constants.PYSSA_LOGGER.info("Checking if WSL2 is installed ...")
            if not dialog_settings_global.is_wsl2_installed():
                constants.PYSSA_LOGGER.warning("WSL2 is NOT installed.")
                self._interface_manager.get_application_settings().wsl_install = 0
                tmp_dialog = custom_message_box.CustomMessageBoxOk(
                    "Prediction failed because the WSL2 environment is not installed!",
                    "Structure Prediction",
                    custom_message_box.CustomMessageBoxIcons.DANGEROUS.value
                )
                tmp_dialog.exec_()
                return
            constants.PYSSA_LOGGER.info("Checking if Local Colabfold is installed ...")
            if not dialog_settings_global.is_local_colabfold_installed():
                constants.PYSSA_LOGGER.warning("Local Colabfold is NOT installed.")
                self._interface_manager.get_application_settings().local_colabfold = 0
                tmp_dialog = custom_message_box.CustomMessageBoxOk(
                    "Prediction failed because the ColabFold is not installed!",
                    "Structure Prediction",
                    custom_message_box.CustomMessageBoxIcons.DANGEROUS.value
                )
                tmp_dialog.exec_()
                return

        # </editor-fold>

        self.prediction_type = constants.PREDICTION_TYPE_PRED_MONO_ANALYSIS
        constants.PYSSA_LOGGER.info("Begin prediction process.")
        if result[3] is True:
            constants.PYSSA_LOGGER.info("Running prediction with subsequent analysis.")
            # --- New job approach
            _, tmp_prediction_protein_infos, tmp_prediction_configuration, _ = result
            self._interface_manager.watcher.add_proteins_from_new_job(tmp_prediction_protein_infos)
            tmp_prediction_job, _ = self._interface_manager.job_manager.create_prediction_job(
                self._interface_manager.get_current_project(),
                tmp_prediction_protein_infos,
                tmp_prediction_configuration,
                self._interface_manager.project_lock,
                self._interface_manager
            )
            tmp_raw_analysis_run_names: list = []
            for row_no in range(self._interface_manager.get_predict_protein_view().ui.list_analysis_overview.count()):
                tmp_raw_analysis_run_names.append(
                    self._interface_manager.get_predict_protein_view().ui.list_analysis_overview.item(row_no).text())

            self._interface_manager.watcher.add_protein_pairs_from_new_job(tmp_raw_analysis_run_names)
            tmp_distance_analysis_job, _ = self._interface_manager.job_manager.create_distance_analysis_job(
                self._interface_manager.get_current_project(),
                self._interface_manager.project_lock,
                self._interface_manager,
                tmp_raw_analysis_run_names,
                self._interface_manager.get_settings_manager().settings.cutoff,
                self._interface_manager.get_settings_manager().settings.cycles
            )
            tmp_job = self._interface_manager.job_manager.create_prediction_and_distance_analysis_job(
                tmp_prediction_job,
                tmp_distance_analysis_job,
                self._interface_manager
            )
            tmp_prediction_and_distance_analysis_job = tmp_job[0]
            tmp_prediction_and_distance_analysis_job_entry_widget = tmp_job[1]
            self._interface_manager.job_manager.put_job_into_queue(tmp_prediction_and_distance_analysis_job)
            self._interface_manager.add_job_entry_to_job_overview_layout(tmp_prediction_and_distance_analysis_job_entry_widget)
        else:
            constants.PYSSA_LOGGER.info("Running prediction without subsequent analysis.")
            # --- New job approach
            _, tmp_prediction_protein_infos, tmp_prediction_configuration, _ = result
            self._interface_manager.watcher.add_proteins_from_new_job(tmp_prediction_protein_infos)
            tmp_prediction_job, tmp_prediction_entry_widget = self._interface_manager.job_manager.create_prediction_job(
                self._interface_manager.get_current_project(),
                tmp_prediction_protein_infos,
                tmp_prediction_configuration,
                self._interface_manager.project_lock,
                self._interface_manager
            )
            self._interface_manager.job_manager.put_job_into_queue(tmp_prediction_job)
            self._interface_manager.add_job_entry_to_job_overview_layout(tmp_prediction_entry_widget)
        #     tmp_prediction_task = tasks.Task(
        #         target=main_tasks_async.predict_protein_with_colabfold,
        #         args=(
        #             result[1],
        #             result[2],
        #             self._interface_manager.get_current_project(),
        #             self.custom_progress_signal,
        #             self._interface_manager.pymol_lock,
        #             self.disable_pymol_signal
        #         ),
        #         post_func=self.__await_predict_protein_with_colabfold,
        #     )
        # self._interface_manager.main_tasks_manager.start_prediction_task(tmp_prediction_task)
        self._main_view_state.set_proteins_list(self._interface_manager.get_current_project().proteins)
        self._main_view_state.set_protein_pairs_list(self._interface_manager.get_current_project().protein_pairs)
        self._interface_manager.refresh_main_view()

    def __slot_abort_prediction(self) -> None:
        """Aborts the running prediction."""
        logger.log(log_levels.SLOT_FUNC_LOG_LEVEL_VALUE, "Menu entry 'Prediction/Abort' clicked.")
        constants.PYSSA_LOGGER.info("Structure prediction process was aborted manually.")
        subprocess.run(["wsl", "--shutdown"])
        constants.PYSSA_LOGGER.info("Shutdown of wsl environment.")
        filesystem_io.FilesystemCleaner.clean_prediction_scratch_folder()
        constants.PYSSA_LOGGER.info("Cleaned scratch directory.")
        tmp_dialog = custom_message_box.CustomMessageBoxOk(
            "The structure prediction was aborted.",
            "Abort Structure Prediction",
            custom_message_box.CustomMessageBoxIcons.INFORMATION.value
        )
        tmp_dialog.exec_()
        self._interface_manager.status_bar_manager.hide_progress_bar()
        self._interface_manager.refresh_main_view()

    # </editor-fold>

    # <editor-fold desc="Old code">
    # def _post_predict_monomer(self, result: tuple) -> None:
    #     """Sets up the worker for the prediction of the proteins."""
    #
    #     # <editor-fold desc="Check if WSL2 and ColabFold are installed">
    #     if globals.g_os == "win32":
    #         constants.PYSSA_LOGGER.info("Checking if WSL2 is installed ...")
    #         if not dialog_settings_global.is_wsl2_installed():
    #             constants.PYSSA_LOGGER.warning("WSL2 is NOT installed.")
    #             self._interface_manager.get_application_settings().wsl_install = 0
    #             tmp_dialog = custom_message_box.CustomMessageBoxOk(
    #                 "Prediction failed because the WSL2 environment is not installed!",
    #                 "Structure Prediction",
    #                 custom_message_box.CustomMessageBoxIcons.DANGEROUS.value
    #             )
    #             tmp_dialog.exec_()
    #             return
    #         constants.PYSSA_LOGGER.info("Checking if Local Colabfold is installed ...")
    #         if not dialog_settings_global.is_local_colabfold_installed():
    #             constants.PYSSA_LOGGER.warning("Local Colabfold is NOT installed.")
    #             self._interface_manager.get_application_settings().local_colabfold = 0
    #             tmp_dialog = custom_message_box.CustomMessageBoxOk(
    #                 "Prediction failed because the ColabFold is not installed!",
    #                 "Structure Prediction",
    #                 custom_message_box.CustomMessageBoxIcons.DANGEROUS.value
    #             )
    #             tmp_dialog.exec_()
    #             return
    #
    #     # </editor-fold>
    #
    #     self.prediction_type = constants.PREDICTION_TYPE_PRED_MONO_ANALYSIS
    #     constants.PYSSA_LOGGER.info("Begin prediction process.")
    #     if result[3] is True:
    #         constants.PYSSA_LOGGER.info("Running prediction with subsequent analysis.")
    #         # --- New job approach
    #         _, tmp_prediction_protein_infos, tmp_prediction_configuration, _ = result
    #         self._interface_manager.watcher.add_proteins_from_new_job(tmp_prediction_protein_infos)
    #         tmp_prediction_job, _ = self._interface_manager.job_manager.create_prediction_job(
    #             self._interface_manager.get_current_project(),
    #             tmp_prediction_protein_infos,
    #             tmp_prediction_configuration,
    #             self._interface_manager.project_lock,
    #             self._interface_manager
    #         )
    #         tmp_raw_analysis_run_names: list = []
    #         for row_no in range(self._interface_manager.get_predict_protein_view().ui.list_analysis_overview.count()):
    #             tmp_raw_analysis_run_names.append(
    #                 self._interface_manager.get_predict_protein_view().ui.list_analysis_overview.item(row_no).text())
    #
    #         self._interface_manager.watcher.add_protein_pairs_from_new_job(tmp_raw_analysis_run_names)
    #         tmp_distance_analysis_job, _ = self._interface_manager.job_manager.create_distance_analysis_job(
    #             self._interface_manager.get_current_project(),
    #             self._interface_manager.project_lock,
    #             self._interface_manager,
    #             tmp_raw_analysis_run_names,
    #             self._interface_manager.get_settings_manager().settings.cutoff,
    #             self._interface_manager.get_settings_manager().settings.cycles
    #         )
    #         tmp_job = self._interface_manager.job_manager.create_prediction_and_distance_analysis_job(
    #             tmp_prediction_job,
    #             tmp_distance_analysis_job,
    #             self._interface_manager
    #         )
    #         tmp_prediction_and_distance_analysis_job = tmp_job[0]
    #         tmp_prediction_and_distance_analysis_job_entry_widget = tmp_job[1]
    #         self._interface_manager.job_manager.put_job_into_queue(tmp_prediction_and_distance_analysis_job)
    #         self._interface_manager.add_job_entry_to_job_overview_layout(tmp_prediction_and_distance_analysis_job_entry_widget)
    #     else:
    #         constants.PYSSA_LOGGER.info("Running prediction without subsequent analysis.")
    #         # --- New job approach
    #         _, tmp_prediction_protein_infos, tmp_prediction_configuration, _ = result
    #         self._interface_manager.watcher.add_proteins_from_new_job(tmp_prediction_protein_infos)
    #         tmp_prediction_job, tmp_prediction_entry_widget = self._interface_manager.job_manager.create_prediction_job(
    #             self._interface_manager.get_current_project(),
    #             tmp_prediction_protein_infos,
    #             tmp_prediction_configuration,
    #             self._interface_manager.project_lock,
    #             self._interface_manager
    #         )
    #         self._interface_manager.job_manager.put_job_into_queue(tmp_prediction_job)
    #         self._interface_manager.add_job_entry_to_job_overview_layout(tmp_prediction_entry_widget)
    #     #     tmp_prediction_task = tasks.Task(
    #     #         target=main_tasks_async.predict_protein_with_colabfold,
    #     #         args=(
    #     #             result[1],
    #     #             result[2],
    #     #             self._interface_manager.get_current_project(),
    #     #             self.custom_progress_signal,
    #     #             self._interface_manager.pymol_lock,
    #     #             self.disable_pymol_signal
    #     #         ),
    #     #         post_func=self.__await_predict_protein_with_colabfold,
    #     #     )
    #     # self._interface_manager.main_tasks_manager.start_prediction_task(tmp_prediction_task)
    #     self._main_view_state.set_proteins_list(self._interface_manager.get_current_project().proteins)
    #     self._main_view_state.set_protein_pairs_list(self._interface_manager.get_current_project().protein_pairs)
    #     self._interface_manager.refresh_main_view()


    # def __await_monomer_prediction_for_subsequent_analysis(self, result: tuple) -> None:
    #     print(result)
    #     tmp_exit_code, tmp_exit_code_description = result
    #     self._interface_manager.stop_wait_cursor()
    #     if tmp_exit_code == exit_codes.EXIT_CODE_ZERO[0]:
    #         if self.active_custom_message_box is not None:
    #             self.active_custom_message_box.close()
    #         # Prediction was successful
    #         constants.PYSSA_LOGGER.info("All structure predictions are done.")
    #         self._interface_manager.status_bar_manager.show_temporary_message("All structure predictions are done.")
    #         constants.PYSSA_LOGGER.info("Begin analysis process.")
    #
    #         # <editor-fold desc="Analysis preperations">
    #         tmp_raw_analysis_run_names: list = []
    #         for row_no in range(self._interface_manager.get_predict_protein_view().ui.list_analysis_overview.count()):
    #             tmp_raw_analysis_run_names.append(
    #                 self._interface_manager.get_predict_protein_view().ui.list_analysis_overview.item(row_no).text())
    #
    #         if os.path.exists(constants.SCRATCH_DIR_ANALYSIS):
    #             shutil.rmtree(constants.SCRATCH_DIR_ANALYSIS)
    #             os.mkdir(constants.SCRATCH_DIR_ANALYSIS)
    #         else:
    #             os.mkdir(constants.SCRATCH_DIR_ANALYSIS)
    #         # </editor-fold>
    #
    #         self._add_new_proteins_to_protein_model()
    #
    #         tmp_distance_analysis_task = tasks.Task(
    #             target=main_tasks_async.run_distance_analysis,
    #             args=(
    #                 tmp_raw_analysis_run_names,
    #                 self._interface_manager.get_current_project(),
    #                 self._interface_manager.get_application_settings(),
    #                 False,
    #                                     self.custom_progress_signal,
    #                 self._interface_manager.pymol_lock,
    #                 self.disable_pymol_signal
    #             ),
    #             post_func=self.__await_run_distance_analysis_after_prediction,
    #         )
    #         self._interface_manager.main_tasks_manager.start_distance_analysis_task(tmp_distance_analysis_task)
    #         self._interface_manager.status_bar_manager.show_permanent_message(
    #             enums.StatusMessages.DISTANCE_ANALYSIS_IS_RUNNING.value
    #         )
    #     elif tmp_exit_code == exit_codes.ERROR_WRITING_FASTA_FILES[0]:
    #         # tmp_dialog = custom_message_box.CustomMessageBoxOk(
    #         #     "Prediction failed because there was an error writing the fasta file(s)!",
    #         #     "Structure Prediction",
    #         #     custom_message_box.CustomMessageBoxIcons.DANGEROUS.value
    #         # )
    #         # tmp_dialog.exec_()
    #         constants.PYSSA_LOGGER.error(
    #             f"Prediction ended with exit code {tmp_exit_code}: {tmp_exit_code_description}",
    #         )
    #         self._interface_manager.status_bar_manager.show_error_message("Prediction failed because there was an error writing the fasta file(s)!")
    #     elif tmp_exit_code == exit_codes.ERROR_FASTA_FILES_NOT_FOUND[0]:
    #         # tmp_dialog = custom_message_box.CustomMessageBoxOk(
    #         #     "Prediction failed because the fasta file(s) could not be found!",
    #         #     "Structure Prediction",
    #         #     custom_message_box.CustomMessageBoxIcons.DANGEROUS.value
    #         # )
    #         # tmp_dialog.exec_()
    #         constants.PYSSA_LOGGER.error(
    #             f"Prediction ended with exit code {tmp_exit_code}: {tmp_exit_code_description}",
    #         )
    #         self._interface_manager.status_bar_manager.show_error_message(
    #             "Prediction failed because the fasta file(s) could not be found!")
    #     elif tmp_exit_code == exit_codes.ERROR_PREDICTION_FAILED[0]:
    #         # tmp_dialog = custom_message_box.CustomMessageBoxOk(
    #         #     "Prediction failed because a subprocess failed!",
    #         #     "Structure Prediction",
    #         #     custom_message_box.CustomMessageBoxIcons.DANGEROUS.value
    #         # )
    #         # tmp_dialog.exec_()
    #         constants.PYSSA_LOGGER.error(
    #             f"Prediction ended with exit code {tmp_exit_code}: {tmp_exit_code_description}",
    #         )
    #         self._interface_manager.status_bar_manager.show_error_message(
    #             "Prediction failed because a subprocess failed!")
    #     elif tmp_exit_code == exit_codes.EXIT_CODE_ONE_UNKNOWN_ERROR[0]:
    #         # tmp_dialog = custom_message_box.CustomMessageBoxOk(
    #         #     "Prediction failed because of an unknown error!",
    #         #     "Structure Prediction",
    #         #     custom_message_box.CustomMessageBoxIcons.DANGEROUS.value
    #         # )
    #         # tmp_dialog.exec_()
    #         constants.PYSSA_LOGGER.error(
    #             f"Prediction ended with exit code {tmp_exit_code}: {tmp_exit_code_description}",
    #         )
    #         self._interface_manager.status_bar_manager.show_error_message(
    #             "Prediction failed because of an unknown error!")
    #     self._interface_manager.refresh_main_view()
    #
    # def __await_run_distance_analysis_after_prediction(self, an_exit_code: tuple[int, str, list]) -> None:
    #     """Post process after the analysis thread finished."""
    #     self._interface_manager.status_bar_manager.hide_progress_bar()
    #     constants.PYSSA_LOGGER.debug("__await_run_distance_analysis() started ...")
    #     if an_exit_code[0] == exit_codes.EXIT_CODE_ZERO[0]:
    #         # Analysis was successful
    #         self._add_new_protein_pairs_to_protein_pair_model()
    #         self._active_task = tasks.Task(
    #             target=util_async.unfreeze_pymol_session,
    #             args=(
    #                 self._interface_manager.pymol_session_manager, 0
    #             ),
    #             post_func=self.__await_unfreeze_pymol_session_after_prediction_and_analysis,
    #         )
    #         self._active_task.start()
    #     elif an_exit_code[0] == exit_codes.ERROR_DISTANCE_ANALYSIS_FAILED[0]:
    #         # tmp_dialog = custom_message_box.CustomMessageBoxOk(
    #         #     "Distance analysis failed because there was an error during the analysis!",
    #         #     "Distance Analysis",
    #         #     custom_message_box.CustomMessageBoxIcons.DANGEROUS.value
    #         # )
    #         # tmp_dialog.exec_()
    #         constants.PYSSA_LOGGER.error(
    #             f"Distance analysis ended with exit code {an_exit_code[0]}: {an_exit_code[1]}",
    #         )
    #         self._interface_manager.status_bar_manager.show_error_message(
    #             "Distance analysis failed!")
    #     elif an_exit_code[0] == exit_codes.EXIT_CODE_ONE_UNKNOWN_ERROR[0]:
    #         # tmp_dialog = custom_message_box.CustomMessageBoxOk(
    #         #     "Distance analysis failed because of an unknown error!",
    #         #     "Distance Analysis",
    #         #     custom_message_box.CustomMessageBoxIcons.DANGEROUS.value
    #         # )
    #         # tmp_dialog.exec_()
    #         constants.PYSSA_LOGGER.error(
    #             f"Distance analysis ended with exit code {an_exit_code[0]}: {an_exit_code[1]}",
    #         )
    #         self._interface_manager.status_bar_manager.show_error_message(
    #             "Distance analysis failed because of an unknown error!")
    #
    # def __await_unfreeze_pymol_session_after_prediction_and_analysis(self):
    #     self._interface_manager.main_tasks_manager.prediction_task = None
    #     self._interface_manager.main_tasks_manager.distance_analysis_task = None
    #     self._interface_manager.refresh_main_view()
    #     self._main_view_state.restore_main_view_state()
    #
    #     # self.active_custom_message_box = custom_message_box.CustomMessageBoxOk(
    #     #     "All structure analysis' are done. \nGo to the Protein Pairs tab to view the new results.",
    #     #     "Distance Analysis",
    #     #     custom_message_box.CustomMessageBoxIcons.INFORMATION.value
    #     # )
    #     # self.active_custom_message_box.exec_()
    #     constants.PYSSA_LOGGER.info("All structure analysis' are done.")
    #     self._interface_manager.status_bar_manager.show_temporary_message("All structure analysis' are done.")
    #     self._interface_manager.stop_wait_cursor()
    #
    # def __await_predict_protein_with_colabfold(self, result: tuple) -> None:
    #     """Process which runs after each prediction job."""
    #     print(result)
    #     self._interface_manager.status_bar_manager.hide_progress_bar()
    #     tmp_exit_code = result[0]
    #     tmp_exit_code_description = result[1]
    #     if tmp_exit_code == exit_codes.ERROR_WRITING_FASTA_FILES[0]:
    #
    #         # tmp_dialog = custom_message_box.CustomMessageBoxOk(
    #         #     "Prediction failed because there was an error writing the fasta file(s)!",
    #         #     "Structure Prediction",
    #         #     custom_message_box.CustomMessageBoxIcons.DANGEROUS.value
    #         # )
    #         # tmp_dialog.exec_()
    #         constants.PYSSA_LOGGER.error(
    #             f"Prediction ended with exit code {tmp_exit_code}: {tmp_exit_code_description}",
    #         )
    #         self._interface_manager.status_bar_manager.show_error_message(
    #             "Prediction failed because there was an error writing the fasta file(s)!")
    #     elif tmp_exit_code == exit_codes.ERROR_FASTA_FILES_NOT_FOUND[0]:
    #         # tmp_dialog = custom_message_box.CustomMessageBoxOk(
    #         #     "Prediction failed because the fasta file(s) could not be found!",
    #         #     "Structure Prediction",
    #         #     custom_message_box.CustomMessageBoxIcons.DANGEROUS.value
    #         # )
    #         # tmp_dialog.exec_()
    #         constants.PYSSA_LOGGER.error(
    #             f"Prediction ended with exit code {tmp_exit_code}: {tmp_exit_code_description}",
    #         )
    #         self._interface_manager.status_bar_manager.show_error_message(
    #             "Prediction failed because the fasta file(s) could not be found!")
    #     elif tmp_exit_code == exit_codes.ERROR_PREDICTION_FAILED[0]:
    #         # tmp_dialog = custom_message_box.CustomMessageBoxOk(
    #         #     "Prediction failed because a subprocess failed!",
    #         #     "Structure Prediction",
    #         #     custom_message_box.CustomMessageBoxIcons.DANGEROUS.value
    #         # )
    #         # tmp_dialog.exec_()
    #         constants.PYSSA_LOGGER.error(
    #             f"Prediction ended with exit code {tmp_exit_code}: {tmp_exit_code_description}",
    #         )
    #         self._interface_manager.status_bar_manager.show_error_message(
    #             "Prediction failed because a subprocess failed!")
    #     elif tmp_exit_code == exit_codes.EXIT_CODE_ONE_UNKNOWN_ERROR[0]:
    #         # tmp_dialog = custom_message_box.CustomMessageBoxOk(
    #         #     "Prediction failed because of an unknown error!",
    #         #     "Structure Prediction",
    #         #     custom_message_box.CustomMessageBoxIcons.DANGEROUS.value
    #         # )
    #         # tmp_dialog.exec_()
    #         constants.PYSSA_LOGGER.error(
    #             f"Prediction ended with exit code {tmp_exit_code}: {tmp_exit_code_description}",
    #         )
    #         self._interface_manager.status_bar_manager.show_error_message("Prediction failed because of an unknown error!")
    #     elif tmp_exit_code == exit_codes.EXIT_CODE_ZERO[0]:
    #         # Prediction was successful
    #         self._add_new_proteins_to_protein_model()
    #         self._active_task = tasks.Task(
    #             target=util_async.unfreeze_pymol_session,
    #             args=(
    #                 self._interface_manager.pymol_session_manager, 0
    #             ),
    #             post_func=self.__await_unfreeze_pymol_session_after_prediction,
    #         )
    #         self._active_task.start()
    #     else:
    #         # tmp_dialog = custom_message_box.CustomMessageBoxOk(
    #         #     "Prediction failed because of an unknown case!",
    #         #     "Structure Prediction",
    #         #     custom_message_box.CustomMessageBoxIcons.DANGEROUS.value
    #         # )
    #         # tmp_dialog.exec_()
    #         self._interface_manager.status_bar_manager.show_error_message("Prediction failed because of an unknown case!")
    #
    # def __await_unfreeze_pymol_session_after_prediction(self):
    #     self._interface_manager.main_tasks_manager.prediction_task = None
    #     self._interface_manager.refresh_main_view()
    #
    #     if self.active_custom_message_box is not None:
    #         self.active_custom_message_box.close()
    #
    #     self._main_view_state.restore_main_view_state()
    #
    #     # self.active_custom_message_box = custom_message_box.CustomMessageBoxOk(
    #     #     "All structure predictions are done.\nGo to the Proteins tab to see the new protein(s).",
    #     #     "Structure Prediction",
    #     #     custom_message_box.CustomMessageBoxIcons.INFORMATION.value
    #     # )
    #     # self.active_custom_message_box.exec_()
    #     constants.PYSSA_LOGGER.info("All structure predictions are done.")
    #     self._interface_manager.status_bar_manager.show_temporary_message("All structure predictions are done.")
    #     self._interface_manager.stop_wait_cursor()

    # def _add_new_proteins_to_protein_model(self):
    #     """Adds the new predicted proteins to the interface manager's protein model."""
    #     tmp_proteins_to_add = self._main_view_state.get_not_matching_proteins(
    #         self._interface_manager.get_current_project().proteins
    #     )
    #     for tmp_protein in tmp_proteins_to_add:
    #         self._interface_manager.add_protein_to_proteins_model(tmp_protein)

    # <editor-fold desc="Multimer">


    # def _post_predict_multimer(self, result: tuple):
    #
    #     # <editor-fold desc="Check if WSL2 and ColabFold are installed">
    #     if globals.g_os == "win32":
    #         constants.PYSSA_LOGGER.info("Checking if WSL2 is installed ...")
    #         if not dialog_settings_global.is_wsl2_installed():
    #             constants.PYSSA_LOGGER.warning("WSL2 is NOT installed.")
    #             self._interface_manager.get_application_settings().wsl_install = 0
    #             tmp_dialog = custom_message_box.CustomMessageBoxOk(
    #                 "Prediction failed because the WSL2 environment is not installed!",
    #                 "Structure Prediction",
    #                 custom_message_box.CustomMessageBoxIcons.DANGEROUS.value
    #             )
    #             tmp_dialog.exec_()
    #             return
    #         constants.PYSSA_LOGGER.info("Checking if Local Colabfold is installed ...")
    #         if not dialog_settings_global.is_local_colabfold_installed():
    #             constants.PYSSA_LOGGER.warning("Local Colabfold is NOT installed.")
    #             self._interface_manager.get_application_settings().local_colabfold = 0
    #             tmp_dialog = custom_message_box.CustomMessageBoxOk(
    #                 "Prediction failed because the ColabFold is not installed!",
    #                 "Structure Prediction",
    #                 custom_message_box.CustomMessageBoxIcons.DANGEROUS.value
    #             )
    #             tmp_dialog.exec_()
    #             return
    #
    #     # </editor-fold>
    #
    #     self.prediction_type = constants.PREDICTION_TYPE_PRED_MULTI_ANALYSIS
    #     constants.PYSSA_LOGGER.info("Begin prediction process.")
    #     if result[3] is True:
    #         constants.PYSSA_LOGGER.info("Running prediction with subsequent analysis.")
    #         # Analysis should be run after the prediction
    #         self._active_task = tasks.Task(
    #             target=main_tasks_async.predict_protein_with_colabfold,
    #             args=(
    #                 result[1],
    #                 result[2],
    #                 self._interface_manager.get_current_project(),
    #                 self.custom_progress_signal,
    #                 self._interface_manager.pymol_lock,
    #                 self.disable_pymol_signal
    #             ),
    #             post_func=self.__await_monomer_prediction_for_subsequent_analysis,
    #         )
    #         self._active_task.start()
    #     else:
    #         constants.PYSSA_LOGGER.info("Running only a prediction.")
    #         # No analysis after prediction
    #         self._active_task = tasks.Task(
    #             target=main_tasks_async.predict_protein_with_colabfold,
    #             args=(
    #                 result[1],
    #                 result[2],
    #                 self._interface_manager.get_current_project(),
    #                 self.custom_progress_signal,
    #                 self._interface_manager.pymol_lock,
    #                 self.disable_pymol_signal
    #             ),
    #             post_func=self.__await_predict_protein_with_colabfold,
    #         )
    #         self._active_task.start()
    #
    # def __await_multimer_prediction_for_subsequent_analysis(self, result: tuple) -> None:
    #     tmp_exit_code = result[0]
    #     tmp_exit_code_description = [1]
    #     self._interface_manager.stop_wait_cursor()
    #     if tmp_exit_code == exit_codes.EXIT_CODE_ZERO[0]:
    #         # Prediction was successful
    #         constants.PYSSA_LOGGER.info("All structure predictions are done.")
    #         self.update_status("All structure predictions are done.")
    #         constants.PYSSA_LOGGER.info("Begin analysis process.")
    #         self.update_status("Begin analysis process ...")
    #         tmp_raw_analysis_run_names: list = []
    #         for row_no in range(self._view.ui.list_pred_analysis_multi_overview.count()):
    #             tmp_raw_analysis_run_names.append(self._view.ui.list_pred_analysis_multi_overview.item(row_no).text())
    #
    #         self._active_task = tasks.Task(
    #             target=main_tasks_async.run_distance_analysis,
    #             args=(
    #                 tmp_raw_analysis_run_names,
    #                 self._interface_manager.get_current_project(),
    #                 self._interface_manager.get_application_settings(),
    #                 False,
    #                 self.custom_progress_signal,
    #                 self._interface_manager.pymol_lock,
    #                 self.disable_pymol_signal
    #             ),
    #             post_func=self.__await_run_distance_analysis,
    #         )
    #         self._active_task.start()
    #
    #         if not os.path.exists(constants.SCRATCH_DIR_ANALYSIS):
    #             os.mkdir(constants.SCRATCH_DIR_ANALYSIS)
    #
    #     elif tmp_exit_code == exit_codes.ERROR_WRITING_FASTA_FILES[0]:
    #         # tmp_dialog = custom_message_box.CustomMessageBoxOk(
    #         #     "Prediction failed because there was an error writing the fasta file(s)!",
    #         #     "Structure Prediction",
    #         #     custom_message_box.CustomMessageBoxIcons.DANGEROUS.value
    #         # )
    #         # tmp_dialog.exec_()
    #         constants.PYSSA_LOGGER.error(
    #             f"Prediction ended with exit code {tmp_exit_code}: {tmp_exit_code_description}",
    #         )
    #         self._interface_manager.status_bar_manager.show_error_message(
    #             "Prediction failed because there was an error writing the fasta file(s)!")
    #     elif tmp_exit_code == exit_codes.ERROR_FASTA_FILES_NOT_FOUND[0]:
    #         # tmp_dialog = custom_message_box.CustomMessageBoxOk(
    #         #     "Prediction failed because the fasta file(s) could not be found!",
    #         #     "Structure Prediction",
    #         #     custom_message_box.CustomMessageBoxIcons.DANGEROUS.value
    #         # )
    #         # tmp_dialog.exec_()
    #         constants.PYSSA_LOGGER.error(
    #             f"Prediction ended with exit code {tmp_exit_code}: {tmp_exit_code_description}",
    #         )
    #         self._interface_manager.status_bar_manager.show_error_message(
    #             "Prediction failed because the fasta file(s) could not be found!")
    #     elif tmp_exit_code == exit_codes.ERROR_PREDICTION_FAILED[0]:
    #         # tmp_dialog = custom_message_box.CustomMessageBoxOk(
    #         #     "Prediction failed because a subprocess failed!",
    #         #     "Structure Prediction",
    #         #     custom_message_box.CustomMessageBoxIcons.DANGEROUS.value
    #         # )
    #         # tmp_dialog.exec_()
    #         constants.PYSSA_LOGGER.error(
    #             f"Prediction ended with exit code {tmp_exit_code}: {tmp_exit_code_description}",
    #         )
    #         self._interface_manager.status_bar_manager.show_error_message(
    #             "Prediction failed because a subprocess failed!")
    #     elif tmp_exit_code == exit_codes.EXIT_CODE_ONE_UNKNOWN_ERROR[0]:
    #         # tmp_dialog = custom_message_box.CustomMessageBoxOk(
    #         #     "Prediction failed because of an unknown error!",
    #         #     "Structure Prediction",
    #         #     custom_message_box.CustomMessageBoxIcons.DANGEROUS.value
    #         # )
    #         # tmp_dialog.exec_()
    #         constants.PYSSA_LOGGER.error(
    #             f"Prediction ended with exit code {tmp_exit_code}: {tmp_exit_code_description}",
    #         )
    #         self._interface_manager.status_bar_manager.show_error_message(
    #             "Prediction failed because of an unknown error!")
    #     self._interface_manager.refresh_main_view()

    # </editor-fold>
    # </editor-fold>
    # </editor-fold>

    # <editor-fold desc="Hotspots">
    def __slot_hotspots_protein_regions(self) -> None:
        try:
            logger.log(log_levels.SLOT_FUNC_LOG_LEVEL_VALUE, "Menu entry 'Hotspots/Protein Regions' clicked.")
            if (self._interface_manager.current_tab_index == 1 and self._interface_manager.pymol_session_manager.session_object_type == "protein" and
                    self._interface_manager.pymol_session_manager.is_the_current_protein_in_session(self._interface_manager.get_current_active_protein_object().get_molecule_object())):
                # Proteins tab
                if self._view.ui.lbl_protein_protein_regions.isVisible():
                    self._view.ui.lbl_protein_protein_regions.hide()
                    self._view.ui.frame_protein_protein_regions.hide()
                    self._interface_manager.pymol_session_manager.hide_sequence_view()
                else:
                    self._view.ui.lbl_protein_protein_regions.show()
                    self._view.ui.frame_protein_protein_regions.show()
                    self._interface_manager.pymol_session_manager.show_sequence_view()
            elif (self._interface_manager.current_tab_index == 2 and self._interface_manager.pymol_session_manager.session_object_type == "protein_pair" and
                  self._interface_manager.pymol_session_manager.is_the_current_protein_pair_in_session(self._interface_manager.get_current_active_protein_pair_object().name)):
                if self._view.ui.lbl_protein_pair_protein_regions.isVisible():
                    # Protein Pairs tab
                    self._view.ui.lbl_protein_pair_protein_regions.hide()
                    self._view.ui.frame_protein_pair_protein_regions.hide()
                    self._interface_manager.pymol_session_manager.hide_sequence_view()
                else:
                    self._view.ui.lbl_protein_pair_protein_regions.show()
                    self._view.ui.frame_protein_pair_protein_regions.show()
                    self._interface_manager.pymol_session_manager.show_sequence_view()
        except Exception as e:
            logger.error(f"An error occurred: {e}")
            self._interface_manager.status_bar_manager.show_error_message("An unknown error occurred!")

    def post_hotspots_protein_regions(self) -> None:
        try:
            self._interface_manager.pymol_session_manager.hide_sequence_view()
            self._interface_manager.pymol_session_manager.pymol_interface.select(
                "", "none"
            )
        except Exception as e:
            logger.error(f"An error occurred: {e}")
            self._interface_manager.status_bar_manager.show_error_message("An unknown error occurred!")

    def __slot_show_protein_regions_resi_sticks(self) -> None:
        """Shows the pymol selection as sticks."""
        try:
            logger.log(log_levels.SLOT_FUNC_LOG_LEVEL_VALUE, "'Show' sticks button was clicked.")
            if self._interface_manager.pymol_session_manager.check_if_sele_is_empty():
                return
            self._interface_manager.pymol_session_manager.hide_specific_representation(
                "sticks", "sele and not hydrogens"
            )
            self._interface_manager.pymol_session_manager.pymol_interface.select(
                "sele", "sele and not hydrogens"
            )
            self._interface_manager.pymol_session_manager.color_protein(
                "atomic", "disulfides and not elem C"
            )
            self._interface_manager.pymol_session_manager.pymol_interface.set_custom_setting(
                "valence", 0
            )
        except Exception as e:
            logger.error(f"An error occurred: {e}")
            self._interface_manager.status_bar_manager.show_error_message("An unknown error occurred!")

    def __slot_hide_protein_regions_resi_sticks(self) -> None:
        """Hides the balls and sticks representation of the pymol selection."""
        try:
            logger.log(log_levels.SLOT_FUNC_LOG_LEVEL_VALUE, "'Hide' sticks button was clicked.")
            if self._interface_manager.pymol_session_manager.check_if_sele_is_empty():
                return
            self._interface_manager.pymol_session_manager.hide_specific_representation(
                "sticks", "sele"
            )
        except Exception as e:
            logger.error(f"An error occurred: {e}")
            self._interface_manager.status_bar_manager.show_error_message("An unknown error occurred!")

    def __slot_show_protein_regions_disulfide_bonds(self) -> None:
        """Shows all disulfid bonds within the pymol session."""
        try:
            logger.log(log_levels.SLOT_FUNC_LOG_LEVEL_VALUE, "'Show' disulfide bonds button was clicked.")
            if self._interface_manager.current_tab_index == 1:
                tmp_protein_names: tuple = self._interface_manager.get_current_active_protein_object().get_molecule_object(), 0
            elif self._interface_manager.current_tab_index == 2:
                tmp_protein_pair: "protein_pair.ProteinPair" = self._interface_manager.get_current_active_protein_pair_object()
                tmp_protein_names = (tmp_protein_pair.protein_1.get_molecule_object(), tmp_protein_pair.protein_2.get_molecule_object())
            else:
                return
            tmp_pymol_selection_option: str = "byres (resn CYS and name SG) within 2 of (resn CYS and name SG)"
            for tmp_protein_name in tmp_protein_names:
                if tmp_protein_name != 0:
                    self._interface_manager.pymol_session_manager.pymol_interface.select(
                        "disulfides", f"{tmp_protein_name} & {tmp_pymol_selection_option}"
                    )
<<<<<<< HEAD
                    if self._interface_manager.pymol_session_manager.check_if_specific_selection_is_empty("disulfides"):
                        raise RuntimeError("'disulfides' selection could not be found!")
=======
>>>>>>> 8a1d31c2
                    self._interface_manager.pymol_session_manager.color_protein(
                        "atomic", "disulfides and not elem C"
                    )
                    self._interface_manager.pymol_session_manager.pymol_interface.set_custom_setting(
                        "valence", 0
                    )
                    self._interface_manager.pymol_session_manager.show_specific_representation(
                        "sticks", "disulfides"
                    )
                    self._interface_manager.pymol_session_manager.hide_specific_representation(
                        "sticks", "elem H"
                    )
        except Exception as e:
            logger.error(f"An error occurred: {e}")
            self._interface_manager.status_bar_manager.show_error_message("An unknown error occurred!")

    def __slot_hide_protein_regions_disulfide_bonds(self) -> None:
        """Hides all disulfid bonds within the pymol session."""
        try:
            logger.log(log_levels.SLOT_FUNC_LOG_LEVEL_VALUE, "'Hide' disulfide bonds button was clicked.")

            if self._interface_manager.current_tab_index == 1:
                tmp_protein_names: tuple = self._interface_manager.get_current_active_protein_object().get_molecule_object(), 0
            elif self._interface_manager.current_tab_index == 2:
                tmp_protein_pair: "protein_pair.ProteinPair" = self._interface_manager.get_current_active_protein_pair_object()
                tmp_protein_names = (tmp_protein_pair.protein_1.get_molecule_object(), tmp_protein_pair.protein_2.get_molecule_object())
            else:
                return
            tmp_pymol_selection_option: str = "byres (resn CYS and name SG) within 2 of (resn CYS and name SG)"
            for tmp_protein_name in tmp_protein_names:
                if tmp_protein_name != 0:
                    self._interface_manager.pymol_session_manager.pymol_interface.select(
                        "disulfides", f"{tmp_protein_name} & {tmp_pymol_selection_option}"
                    )
                    self._interface_manager.pymol_session_manager.hide_specific_representation("sticks", "disulfides")
        except Exception as e:
            logger.error(f"An error occurred: {e}")
            self._interface_manager.status_bar_manager.show_error_message("An unknown error occurred!")

    def __slot_zoom_protein_regions_resi_position(self) -> None:
        """Zooms to the pymol selection."""
        try:
            logger.log(log_levels.SLOT_FUNC_LOG_LEVEL_VALUE, "'Zoom' button was clicked.")
            if self._interface_manager.pymol_session_manager.check_if_sele_is_empty():
                return
            self._interface_manager.pymol_session_manager.zoom_to_residue_in_protein_position("sele")
        except Exception as e:
            logger.error(f"An error occurred: {e}")
            self._interface_manager.status_bar_manager.show_error_message("An unknown error occurred!")

    # </editor-fold>

    # <editor-fold desc="Settings menu methods">
    def __slot_open_settings_global(self) -> None:
        """Opens the dialog for the global settings."""
        logger.log(log_levels.SLOT_FUNC_LOG_LEVEL_VALUE, "Menu entry 'Settings/Edit' clicked.")
        self._external_controller = settings_view_controller.SettingsViewController(self._interface_manager)
        self._external_controller.user_input.connect(self.post_open_settings_global)
        self._external_controller.restore_ui()
        self._interface_manager.get_settings_view().show()
        # dialog = dialog_settings_global.DialogSettingsGlobal(self._interface_manager)
        # dialog.exec_()
        # self._interface_manager.update_settings()
        # self._workspace_label = QtWidgets.QLabel(f"Current Workspace: {self._workspace_path}")

    def post_open_settings_global(self, return_value):
        self._interface_manager.refresh_workspace_model()
        self._interface_manager.refresh_main_view()
        try:
            tmp_type = self._interface_manager.get_current_protein_tree_index_type()
        except AttributeError:
            return
        # if self._view.ui.cb_protein_atoms.isChecked() and self._interface_manager.get_protein_repr_toggle_flag() == 1:
        #     self._view.tg_protein_color_atoms.toggle_button.setChecked(True)
        #     self._view.ui.cb_protein_atoms.setChecked(False)
        # elif self._view.tg_protein_color_atoms.toggle_button.isChecked() and self._interface_manager.get_protein_repr_toggle_flag() == 0:
        #     self._view.tg_protein_color_atoms.toggle_button.setChecked(False)
        #     self._view.ui.cb_protein_atoms.setChecked(True)
        # else:
        #     self._view.tg_protein_color_atoms.toggle_button.setChecked(False)
        #     self._view.ui.cb_protein_atoms.setChecked(False)

        if tmp_type == "chain":
            self._interface_manager.set_index_of_protein_color_combo_box(self._interface_manager.pymol_session_manager)
            self._interface_manager.set_repr_state_in_ui_for_protein_chain(self._interface_manager.pymol_session_manager)
            self._interface_manager.show_protein_pymol_scene_configuration()

    def __slot_restore_settings(self) -> None:
        """Restores the settings.xml file to the default values."""
        logger.log(log_levels.SLOT_FUNC_LOG_LEVEL_VALUE, "Menu entry 'Settings/Restore' clicked.")
        tmp_dialog = custom_message_box.CustomMessageBoxYesNo(
            "Are you sure you want to restore all settings?", "Restore Settings",
            custom_message_box.CustomMessageBoxIcons.INFORMATION.value
        )
        tmp_dialog.exec_()
        if tmp_dialog.response:
            tools.restore_default_settings(self._interface_manager.get_application_settings())
            self._view.status_bar.showMessage("Settings were successfully restored.")
            logging.info("Settings were successfully restored.")
        else:
            self._view.status_bar.showMessage("Settings were not modified.")
            logging.info("Settings were not modified.")

    # </editor-fold>

    # <editor-fold desc="Help menu methods">
    def __slot_arrange_windows(self):
        logger.log(log_levels.SLOT_FUNC_LOG_LEVEL_VALUE, "Menu entry 'Help/Arrange Windows' clicked.")
        if not os.path.exists(constants.ARRANGE_WINDOWS_EXE_FILEPATH):
            tmp_dialog = custom_message_box.CustomMessageBoxOk(
                "The script for arranging the windows could not be found!", "Arrange Windows",
                custom_message_box.CustomMessageBoxIcons.ERROR.value
            )
            tmp_dialog.exec_()
        else:
            logger.debug("Started script to arrange window ...")
            subprocess.Popen([constants.ARRANGE_WINDOWS_EXE_FILEPATH], creationflags=subprocess.CREATE_NO_WINDOW)
            logger.debug("Script to arrange windows finished.")

    def __slot_open_logs(self) -> None:
        """Opens a file explorer with all log files and can open a log file in the default application."""
        logger.log(log_levels.SLOT_FUNC_LOG_LEVEL_VALUE, "Menu entry 'Help/Show Logs in Explorer' clicked.")
        file_dialog = QtWidgets.QFileDialog()
        log_path = str(constants.LOG_PATH)
        file_dialog.setDirectory(log_path)
        file_path, _ = file_dialog.getOpenFileName(self._view, "Select a log file to open", "", "LOG File (*.log)")
        if file_path:
            os.startfile(file_path)

    def __slot_clear_all_log_files(self) -> None:
        """Clears all log files generated under .pyssa/logs."""
        logger.log(log_levels.SLOT_FUNC_LOG_LEVEL_VALUE, "Menu entry 'Help/Clear All Logs' clicked.")
        tmp_dialog = custom_message_box.CustomMessageBoxYesNo(
            "Are you sure you want to delete all log files?",
            "Clear Log Files",
            custom_message_box.CustomMessageBoxIcons.WARNING.value
        )
        tmp_dialog.exec_()
        if tmp_dialog.response:
            try:
                shutil.rmtree(str(constants.LOG_PATH))
            except PermissionError:
                print("The active log file was not deleted.")
            if len(os.listdir(str(constants.LOG_PATH))) == 1:
                # tmp_dialog = custom_message_box.CustomMessageBoxOk(
                #     "All log files could be deleted.", "Clear Log Files",
                #     custom_message_box.CustomMessageBoxIcons.INFORMATION.value
                # )
                # tmp_dialog.exec_()
                self._interface_manager.status_bar_manager.show_temporary_message("All log files could be deleted.")
                constants.PYSSA_LOGGER.info("All log files were deleted.")
            else:
                tmp_dialog = custom_message_box.CustomMessageBoxOk(
                    "Not all log files could be deleted.",
                    "Clear Log Files",
                    custom_message_box.CustomMessageBoxIcons.WARNING.value
                )
                tmp_dialog.exec_()
                constants.PYSSA_LOGGER.warning("Not all log files were deleted!")

    @staticmethod
    def __slot_open_tutorial() -> None:
        """Opens the official tutorial pdf file."""
        logger.log(log_levels.SLOT_FUNC_LOG_LEVEL_VALUE, "Menu entry 'Help/Tutorials' clicked.")
        tmp_dialog = dialog_tutorial_videos.TutorialVideosDialog()
        tmp_dialog.exec_()

    @staticmethod
    def open_documentation() -> None:
        """Opens the official plugin documentation as PDF."""
        os.startfile(constants.DOCS_PATH)

    @staticmethod
    def __slot_open_about() -> None:
        """Opens the About dialog."""
        logger.log(log_levels.SLOT_FUNC_LOG_LEVEL_VALUE, "Menu entry 'Help/About' clicked.")
        dialog = dialog_about.DialogAbout()
        dialog.exec_()

    def __slot_get_demo_projects(self):
        logger.log(log_levels.SLOT_FUNC_LOG_LEVEL_VALUE, "Menu entry 'Help/Get Demo Projects' clicked.")
        self._interface_manager.status_bar_manager.show_temporary_message(
            "Getting demo projects ...", False)
        import zipfile
        download_dest = pathlib.Path(f"{constants.SETTINGS_DIR}/demo-projects.zip")
        if not os.path.exists(download_dest):
            # download demo projects
            url = f'https://w-hs.sciebo.de/s/ZHJa6XB9SKWtqGi/download'
            tmp_error_flag = False
            try:
                response = requests.get(url)
                response.raise_for_status()  # Check for errors
                zipfile = zipfile.ZipFile(BytesIO(response.content))
                zipfile.extractall(pathlib.Path(f"{constants.SETTINGS_DIR}/demo-projects"))
            except requests.exceptions.HTTPError as errh:
                constants.PYSSA_LOGGER.error(f"HTTP Error: {errh}")
                tmp_error_flag = True
            except requests.exceptions.ConnectionError as errc:
                constants.PYSSA_LOGGER.error(f"Error Connecting: {errc}")
                tmp_error_flag = True
            except requests.exceptions.Timeout as errt:
                constants.PYSSA_LOGGER.error(f"Timeout Error: {errt}")
                tmp_error_flag = True
            except requests.exceptions.RequestException as err:
                constants.PYSSA_LOGGER.error(f"Error: {err}")
                tmp_error_flag = True
            else:
                constants.PYSSA_LOGGER.info(f"Demo projects downloaded and extracted successfully.")

            if tmp_error_flag:
                tmp_dialog = custom_message_box.CustomMessageBoxOk(
                    "The download of the demo projects failed. Please try again later.",
                    "Get Demo Projects",
                    custom_message_box.CustomMessageBoxIcons.DANGEROUS.value
                )
                tmp_dialog.exec_()
                self._interface_manager.status_bar_manager.show_error_message("The download of the demo projects failed.")
                return
        else:
            constants.PYSSA_LOGGER.info("Demo projects are getting extracted ...")
            try:
                with zipfile.ZipFile(pathlib.Path(f"{constants.SETTINGS_DIR}/demo-projects.zip"), "r") as zip_ref:
                    zip_ref.extractall(pathlib.Path(f"{constants.SETTINGS_DIR}/demo-projects"))
                constants.PYSSA_LOGGER.info(
                    "Demo projects are downloaded and extracted.\n Import of demo projects started ...",
                )
            except Exception as e:
                constants.PYSSA_LOGGER.error(f"Extraction process of demo projects finished with the error: {e}.")
                tmp_dialog = custom_message_box.CustomMessageBoxOk(
                    "Extraction process of demo projects finished with an error. Check the logs to get more information.",
                    "Get Demo Projects",
                    custom_message_box.CustomMessageBoxIcons.DANGEROUS.value
                )
                tmp_dialog.exec_()
                self._interface_manager.status_bar_manager.show_error_message("Extraction process of demo projects finished with an error.")
                return
        try:
            path_of_demo_projects = pathlib.Path(f"{constants.SETTINGS_DIR}/demo-projects")
            for tmp_filename in os.listdir(path_of_demo_projects):
                # Copy db file into new workspace
                tmp_project_database_filepath = str(
                    pathlib.Path(
                        f"{self._interface_manager.get_application_settings().workspace_path}/{tmp_filename}"
                    )
                )
                tmp_src_filepath = str(pathlib.Path(f"{path_of_demo_projects}/{tmp_filename}"))
                shutil.copyfile(tmp_src_filepath, tmp_project_database_filepath)
            constants.PYSSA_LOGGER.info("Import process of demo projects finished.")
        except Exception as e:
            constants.PYSSA_LOGGER.error(f"Import process of demo projects finished with the error: {e}.")
            tmp_dialog = custom_message_box.CustomMessageBoxOk(
                "Import process of demo projects finished with an error. Check the logs to get more information.",
                "Get Demo Projects",
                custom_message_box.CustomMessageBoxIcons.DANGEROUS.value
            )
            tmp_dialog.exec_()
            self._interface_manager.status_bar_manager.show_error_message("Import process of demo projects finished with an error.")
        else:
            self._interface_manager.refresh_workspace_model()
            self._interface_manager.refresh_main_view()
            # tmp_dialog = custom_message_box.CustomMessageBoxOk(
            #     "Getting demo projects finished successfully.", "Get Demo Projects",
            #     custom_message_box.CustomMessageBoxIcons.INFORMATION.value
            # )
            # tmp_dialog.exec_()
            self._interface_manager.status_bar_manager.show_temporary_message("Getting demo projects finished successfully.")

    # </editor-fold>

    # <editor-fold desc="Image menu methods">
    def __slot_preview_image(self):
        try:
            logger.log(log_levels.SLOT_FUNC_LOG_LEVEL_VALUE, "Menu entry 'Image/Preview' clicked.")
            self._active_task = tasks.Task(
                target=image_async.preview_image,
                args=(self._interface_manager.pymol_session_manager, 0),
                post_func=self.__await_preview_image,
            )
        except Exception as e:
            logger.error(f"An error occurred: {e}")
            self._interface_manager.status_bar_manager.show_error_message("An unknown error occurred!")
        else:
            self._active_task.start()
            self.update_status("Creating preview of image ...")
            self._interface_manager.start_wait_cursor()

    def __await_preview_image(self, return_value: tuple):
        self._interface_manager.stop_wait_cursor()
        self._interface_manager.refresh_main_view()
        self.update_status("Preview finished.")

    def __slot_create_ray_traced_image(self) -> None:
        try:
            logger.log(log_levels.SLOT_FUNC_LOG_LEVEL_VALUE, "Menu entry 'Image/Ray-Traced' clicked.")
            save_dialog = QtWidgets.QFileDialog()
            full_file_name = save_dialog.getSaveFileName(caption="Save Image", filter="Image (*.png)")
            if full_file_name == ("", ""):
                tools.quick_log_and_display(
                    "info",
                    "No file has been selected.",
                    self._view.status_bar,
                    "No file has been selected.",
                )
                return

            # --- New job approach
            tmp_session_filepath = self._interface_manager.pymol_session_manager.save_current_pymol_session_as_pse_cache_file()
            tmp_ray_tracing_job, tmp_ray_tracing_entry_widget = self._interface_manager.job_manager.create_ray_tracing_job(
                full_file_name[0],
                tmp_session_filepath,
                self._interface_manager.get_application_settings().image_ray_trace_mode,
                self._interface_manager.get_application_settings().image_ray_texture,
                self._interface_manager.get_application_settings().image_renderer,
                self._interface_manager,
                self._interface_manager.get_current_project().get_project_name()
            )
            self._interface_manager.job_manager.put_job_into_queue(tmp_ray_tracing_job)
            self._interface_manager.add_job_entry_to_job_overview_layout(tmp_ray_tracing_entry_widget)
        #
        #
        # #self.add_job_entry_to_overview("Ray-tracing for scene 6OMNvsBMP2", "BMP2-validation")
        #
        # tmp_session_filepath = self._interface_manager.pymol_session_manager.save_current_pymol_session_as_pse_cache_file()
        # self._active_task = tasks.Task(
        #     target=main_presenter_async.create_ray_traced_image,
        #     args=(full_file_name[0], self._interface_manager.get_application_settings(), tmp_session_filepath),
        #     post_func=self.__await_create_ray_traced_image,
        # )
        # self._active_task.start()
        # self.update_status("Creating ray-traced image ...")
        # print(os.cpu_count())
        except Exception as e:
            logger.error(f"An error occurred: {e}")
            self._interface_manager.status_bar_manager.show_error_message("An unknown error occurred!")

    def __await_create_ray_traced_image(self, return_value: tuple) -> None:
        self._interface_manager.stop_wait_cursor()
        self._interface_manager.refresh_main_view()
        self.update_status("Image creation finished.")

    def __slot_create_drawn_image(self) -> None:
        try:
            logger.log(log_levels.SLOT_FUNC_LOG_LEVEL_VALUE, "Menu entry 'Image/Simple' clicked.")
            save_dialog = QtWidgets.QFileDialog()
            full_file_name = save_dialog.getSaveFileName(caption="Save Image", filter="Image (*.png)")
            if full_file_name == ("", ""):
                tools.quick_log_and_display(
                    "info",
                    "No file has been selected.",
                    self._view.status_bar,
                    "No file has been selected.",
                )
                return

            self._active_task = tasks.Task(
                target=image_async.create_drawn_image,
                args=(full_file_name[0], self._interface_manager.pymol_session_manager),
                post_func=self.__await_create_drawn_image,
            )
        except Exception as e:
            logger.error(f"An error occurred: {e}")
            self._interface_manager.status_bar_manager.show_error_message("An unknown error occurred!")
        else:
            self._active_task.start()
            self.update_status("Creating simple image ...")
            self._interface_manager.start_wait_cursor()

    def __await_create_drawn_image(self, return_value: tuple) -> None:
        self._interface_manager.stop_wait_cursor()
        self._interface_manager.refresh_main_view()
        self.update_status("Image creation finished.")

    # </editor-fold>

    # <editor-fold desc="Sequences tab methods">
    def __slot_open_text_editor_for_seq(self):
        logger.log(log_levels.SLOT_FUNC_LOG_LEVEL_VALUE, "A sequence in the 'Addition Information' table was clicked.")
        if self._view.ui.seqs_table_widget.currentColumn() == 1 and self._view.ui.seqs_table_widget.currentRow() == 0:
            self.__slot_rename_selected_sequence()
        elif self._view.ui.seqs_table_widget.currentColumn() == 1 and self._view.ui.seqs_table_widget.currentRow() == 1:
            self.tmp_txt_browser = QtWidgets.QTextBrowser()
            try:
                tmp_seq = self._view.ui.seqs_table_widget.currentItem().data(enums.ModelEnum.OBJECT_ROLE).seq
                tmp_seqs = tmp_seq.split(",")
                tmp_seq = ",\n\n".join(tmp_seqs)
                self.tmp_txt_browser.setText(tmp_seq)
            except AttributeError:
                return
            else:
                self.tmp_txt_browser.setWindowTitle("View Sequence")
                self.tmp_txt_browser.setWindowIcon(QtGui.QIcon(constants.PLUGIN_LOGO_FILEPATH))
                self.tmp_txt_browser.resize(500, 150)
                self.tmp_txt_browser.show()

    def _set_new_sequence_name_in_table_item(self):
        try:
            tmp_new_seq = self._view.line_edit_seq_name.text()
            self._view.ui.seqs_table_widget.item(0, 1).setText(tmp_new_seq)
        except AttributeError:
            return

    def _rename_sequence(self):
        tmp_old_name = self._view.ui.seqs_list_view.currentIndex().data(enums.ModelEnum.OBJECT_ROLE).name
        try:
            # this is needed because the signal is fired even if the current item is None
            tmp_new_name = self._view.ui.seqs_table_widget.item(0, 1).text()
        except AttributeError:
            return
        else:
            tmp_seq = self._view.ui.seqs_list_view.currentIndex().data(enums.ModelEnum.OBJECT_ROLE).seq
            self._view.ui.seqs_list_view.currentIndex().data(enums.ModelEnum.OBJECT_ROLE).name = tmp_new_name
            self._view.ui.seqs_list_view.model().setData(self._view.ui.seqs_list_view.currentIndex(), tmp_new_name, Qt.DisplayRole)
            tmp_database_operation = database_operation.DatabaseOperation(
                enums.SQLQueryType.UPDATE_SEQUENCE_NAME, (0, tmp_new_name, tmp_old_name, tmp_seq)
            )
            self._database_thread.put_database_operation_into_queue(tmp_database_operation)

    def __slot_show_sequence_information(self):
        logger.log(log_levels.SLOT_FUNC_LOG_LEVEL_VALUE, f"The sequence '{self._view.ui.seqs_list_view.currentIndex().data(Qt.DisplayRole)}' on the 'Sequence Tab' was clicked.")
        self._interface_manager.show_sequence_parameters(
            self._view.ui.seqs_list_view.currentIndex()
        )
        self._view.ui.btn_save_sequence.setEnabled(True)
        self._view.ui.btn_delete_sequence.setEnabled(True)

    def __slot_import_sequence(self) -> None:
        logger.log(log_levels.SLOT_FUNC_LOG_LEVEL_VALUE, "'Import sequence' button on the 'Sequence Tab' was clicked.")
        self._external_controller = import_sequence_view_controller.ImportSequenceViewController(self._interface_manager)
        self._external_controller.user_input.connect(self._post_import_sequence)
        self._external_controller.restore_ui()
        self._interface_manager.get_import_sequence_view().show()

    def _post_import_sequence(self, return_value: tuple):
        # tmp_fasta_filepath, _ = return_value
        # with open(tmp_fasta_filepath, "r") as handle:
        #     for tmp_record in SeqIO.parse(handle, "fasta"):
        #         # Append each SeqRecord object to the list
        #         self._interface_manager.get_current_project().sequences.append(tmp_record)
        #         self._database_manager.insert_new_sequence(tmp_record)
        # self._interface_manager.refresh_sequence_model()
        # self._interface_manager.refresh_main_view()
        for tmp_seq_record in return_value[1]:
            logger.info(f"Adding new sequence {tmp_seq_record.name} with {tmp_seq_record.seq} to the current project.")
            self._interface_manager.get_current_project().sequences.append(tmp_seq_record)
            tmp_database_operation = database_operation.DatabaseOperation(
                enums.SQLQueryType.INSERT_NEW_SEQUENCE,
                (0, tmp_seq_record)
            )
            self._database_thread.put_database_operation_into_queue(tmp_database_operation)
        self._interface_manager.refresh_sequence_model()
        self._interface_manager.show_menu_options_with_seq()
        self._interface_manager.refresh_main_view()

    def __slot_add_sequence(self):
        logger.log(log_levels.SLOT_FUNC_LOG_LEVEL_VALUE, "'Add sequence' button on the 'Sequence Tab' was clicked.")
        self._external_controller = add_sequence_view_controller.AddSequenceViewController(self._interface_manager)
        self._external_controller.return_value.connect(self._post_add_sequence)
        self._external_controller.restore_default_view()
        self._interface_manager.get_add_sequence_view().show()

    def _post_add_sequence(self, return_value: tuple):
        logger.info(f"Adding new sequence {return_value[0]} with {return_value[1]} to the current project.")
        tmp_seq_name = return_value[0]
        tmp_sequence = return_value[1]
        tmp_seq_record = SeqRecord.SeqRecord(tmp_sequence, name=tmp_seq_name)
        self._interface_manager.get_current_project().sequences.append(tmp_seq_record)
        tmp_database_operation = database_operation.DatabaseOperation(
            enums.SQLQueryType.INSERT_NEW_SEQUENCE,
            (0, tmp_seq_record)
        )
        self._database_thread.put_database_operation_into_queue(tmp_database_operation)
        self._interface_manager.refresh_sequence_model()
        #self._interface_manager.show_menu_options_with_seq()
        self._interface_manager.refresh_main_view()
        #self._show_temporary_message("Adding a sequence was successful", "A prediction is currently running ...")

    def __slot_save_selected_sequence_as_fasta_file(self):
        logger.log(log_levels.SLOT_FUNC_LOG_LEVEL_VALUE, "'Export sequence' button on the 'Sequence Tab' was clicked.")
        self._interface_manager.start_wait_cursor()
        file_dialog = QtWidgets.QFileDialog()
        desktop_path = QtCore.QStandardPaths.standardLocations(QtCore.QStandardPaths.DesktopLocation)[0]
        file_dialog.setDirectory(desktop_path)
        file_path, _ = file_dialog.getSaveFileName(
            self._view,
            "Save Protein Sequence",
            "",
            "FASTA File (*.fasta)",
        )
        if file_path:
            tmp_seq_record = self._interface_manager.get_current_sequence_list_index_object()
            # pre-process seq record object for the SeqIO module
            if tmp_seq_record.id == "<unknown id>":
                tmp_seq_record.id = tmp_seq_record.name
            tmp_seq_record.seq = Seq(tmp_seq_record.seq)
            # defines the task to save the sequence as .fasta file
            self._active_task = tasks.Task(
                target=sequence_async.save_selected_protein_sequence_as_fasta_file,
                args=(
                    tmp_seq_record,
                    file_path,
                    self._interface_manager.get_current_project().get_database_filepath()
                ),
                post_func=self.__await_save_selected_sequence_as_fasta_file,
            )
            self._active_task.start()
        else:
            self._interface_manager.stop_wait_cursor()
            self._interface_manager.refresh_main_view()

    def __await_save_selected_sequence_as_fasta_file(self, result: tuple):
        self._interface_manager.stop_wait_cursor()
        if result[0] == exit_codes.EXIT_CODE_ONE_UNKNOWN_ERROR[0]:
            tmp_dialog = custom_message_box.CustomMessageBoxOk(
                "Saving the sequence as .fasta file failed!",
                "Save Protein Sequence",
                custom_message_box.CustomMessageBoxIcons.DANGEROUS.value
            )
            tmp_dialog.exec_()
        elif result[0] == exit_codes.EXIT_CODE_ZERO[0]:
            # tmp_dialog = custom_message_box.CustomMessageBoxOk(
            #     "The sequence was successfully saved as .fasta file.",
            #     "Save Protein Sequence",
            #     custom_message_box.CustomMessageBoxIcons.INFORMATION.value
            # )
            # tmp_dialog.exec_()
            self._interface_manager.status_bar_manager.show_temporary_message("The sequence was successfully saved as .fasta file.")
        else:
            tmp_dialog = custom_message_box.CustomMessageBoxOk(
                "Saving the sequence as .fasta file failed with an unexpected error!",
                "Save Protein Sequence",
                custom_message_box.CustomMessageBoxIcons.DANGEROUS.value
            )
            tmp_dialog.exec_()
        self._interface_manager.refresh_sequence_model()
        self._interface_manager.refresh_main_view()

    def __slot_delete_selected_sequence(self):
        # popup message which warns the user that the selected sequence gets deleted
        logger.log(log_levels.SLOT_FUNC_LOG_LEVEL_VALUE, "'Delete sequence' button on the 'Sequence Tab' was clicked.")
        tmp_dialog = custom_message_box.CustomMessageBoxDelete(
            "Are you sure you want to delete this sequence?",
            "Delete Sequence",
            custom_message_box.CustomMessageBoxIcons.WARNING.value
        )
        tmp_dialog.exec_()
        response: bool = tmp_dialog.response

        if response:
            tmp_seq_record: "SeqRecord.SeqRecord" = self._interface_manager.get_current_sequence_list_index_object()
            tmp_database_operation = database_operation.DatabaseOperation(enums.SQLQueryType.DELETE_EXISTING_SEQUENCE,
                                                                          (0, tmp_seq_record))
            self._database_thread.put_database_operation_into_queue(tmp_database_operation)
            self._interface_manager.get_current_project().delete_specific_sequence(tmp_seq_record.name)
            self._interface_manager.refresh_sequence_model()
            self._interface_manager.refresh_main_view()
            # extra ui changes
            self._view.ui.seqs_table_widget.setRowCount(0)
            self._view.build_sequence_table()
            # hide not available menu labels
        else:
            constants.PYSSA_LOGGER.info("No sequence has been deleted. No changes were made.")

    def __slot_rename_selected_sequence(self) -> None:
        """Opens a new view to rename the selected sequence."""
        logger.log(log_levels.SLOT_FUNC_LOG_LEVEL_VALUE, "'Rename sequence' context menu action was clicked.")
        self._external_controller = rename_sequence_view_controller.RenameSequenceViewController(self._interface_manager)
        self._external_controller.user_input.connect(self.post_rename_selected_sequence_structure)
        self._external_controller.restore_ui()
        self._interface_manager.get_rename_sequence_view().show()

    def post_rename_selected_sequence_structure(self, return_value: tuple):
        tmp_new_name = return_value[0]
        tmp_old_name = self._view.ui.seqs_list_view.currentIndex().data(enums.ModelEnum.OBJECT_ROLE).name
        tmp_seq = self._view.ui.seqs_list_view.currentIndex().data(enums.ModelEnum.OBJECT_ROLE).seq
        self._view.ui.seqs_list_view.currentIndex().data(enums.ModelEnum.OBJECT_ROLE).name = tmp_new_name
        self._view.ui.seqs_list_view.model().setData(self._view.ui.seqs_list_view.currentIndex(), tmp_new_name,
                                                     Qt.DisplayRole)
        tmp_database_operation = database_operation.DatabaseOperation(
            enums.SQLQueryType.UPDATE_SEQUENCE_NAME, (0, tmp_new_name, tmp_old_name, tmp_seq)
        )
        self._database_thread.put_database_operation_into_queue(tmp_database_operation)
        self._view.ui.seqs_table_widget.item(0, 1).setText(tmp_new_name)
        self._interface_manager.refresh_main_view()

    def open_context_menu_for_sequences(self, position):
        tmp_context_menu = self._sequence_list_context_menu.get_context_menu(
            self._view.ui.seqs_list_view.selectedIndexes()
        )
        tmp_context_menu.exec_(self._view.ui.seqs_list_view.viewport().mapToGlobal(position))
        # sequence_context_menu = QtWidgets.QMenu()
        #
        # self.sequences_context_menu_rename_action = sequence_context_menu.addAction(
        #     self._view.tr("Rename selected sequence")
        # )
        # self.sequences_context_menu_rename_action.triggered.connect(self.rename_selected_sequence)
        #
        # sequence_context_menu.exec_(self._view.ui.seqs_list_view.viewport().mapToGlobal(position))

    # </editor-fold>

    # <editor-fold desc="Proteins tab methods">
    def open_context_menu_for_proteins(self, position):
        try:
            tmp_protein = self._interface_manager.get_current_active_protein_object()
        except ValueError:
            tmp_is_protein_in_any_pair_flag = True
        else:
            tmp_is_protein_in_any_pair_flag = self._interface_manager.get_current_project().check_if_protein_is_in_any_protein_pair(
                tmp_protein.get_molecule_object()
            )
        tmp_context_menu = self._protein_tree_context_menu.get_context_menu(
            self._view.ui.proteins_tree_view.selectedIndexes(),
            self._interface_manager.get_current_protein_tree_index_type(),
            tmp_is_protein_in_any_pair_flag,
            self._interface_manager.pymol_session_manager.is_the_current_protein_in_session(self._interface_manager.get_current_active_protein_object().get_molecule_object())
        )
        tmp_context_menu.exec_(self._view.ui.proteins_tree_view.viewport().mapToGlobal(position))

    def __slot_open_protein_pymol_session(self):
        try:
            logger.log(log_levels.SLOT_FUNC_LOG_LEVEL_VALUE, "'Open protein pymol session' button on the 'Proteins Tab' was clicked.")
            self._view.tg_protein_white_bg.toggle_button.setCheckState(False)
            tmp_protein: "protein.Protein" = self._interface_manager.get_current_active_protein_object()
            tmp_flag = False
            self._active_task = tasks.Task(
                target=pymol_session_async.load_protein_pymol_session,
                args=(
                    tmp_protein,
                    self._interface_manager.pymol_session_manager,
                    tmp_flag
                ),
                post_func=self.__await_open_protein_pymol_session,
            )
            self._interface_manager.status_bar_manager.show_temporary_message(
                f"Loading PyMOL session of {tmp_protein.get_molecule_object()} ...", False
            )
            self._interface_manager.start_wait_cursor()
        except Exception as e:
            logger.error(f"The error {e} occurred during the pymol session loading!")
            self._interface_manager.status_bar_manager.show_error_message("Loading the PyMOL session failed!")
            self._interface_manager.stop_wait_cursor()
        else:
            self._active_task.start()

    def __await_open_protein_pymol_session(self, return_value: tuple):
        try:
            logger.debug("Returning from async function.")
            tmp_pymol_session_manager, exit_boolean = return_value
            self._interface_manager.pymol_session_manager = tmp_pymol_session_manager
            self._view.ui.action_protein_regions.setEnabled(False)
            if exit_boolean:
                self._view.cb_chain_color.setEnabled(True)
                self._view.cb_chain_representation.setEnabled(True)
                self._view.ui.action_protein_regions.setEnabled(True)
                self._view.ui.btn_create_protein_scene.setEnabled(True)
                self._view.ui.btn_update_protein_scene.setEnabled(True)
                self._view.ui.lbl_session_name.setText(f"Session Name: {self._interface_manager.pymol_session_manager.session_name}")
                self._view.ui.lbl_pymol_protein_scene.setText(f"PyMOL Scene: base")
                self._view.ui.lbl_info.setText("Please select a chain.")
                logger.info("Successfully opened protein session.")
                self._interface_manager.status_bar_manager.show_temporary_message("Loading the PyMOL session was successful.")
            else:
                logger.error("The protein name could not be found in the object list in PyMOL!")
                self._view.cb_chain_color.setEnabled(False)
                self._view.cb_chain_representation.setEnabled(False)
                self._view.ui.btn_create_protein_scene.setEnabled(False)
                self._view.ui.btn_update_protein_scene.setEnabled(False)
                self._interface_manager.status_bar_manager.show_error_message("Loading the PyMOL session failed!")
                self._view.ui.lbl_info.setText("Please load the PyMOL session of the selected protein.")
        except Exception as e:
            logger.error(f"The error {e} occurred during the pymol session loading!")
            self._interface_manager.status_bar_manager.show_error_message("Loading the PyMOL session failed!")
        finally:
            self._interface_manager.refresh_main_view()
            self._interface_manager.stop_wait_cursor()

    def __slot_get_information_about_selected_object_in_protein_branch(self) -> None:
        try:
            tmp_type = self._interface_manager.get_current_protein_tree_index_type()

            if tmp_type == "protein":
                logger.log(
                    log_levels.SLOT_FUNC_LOG_LEVEL_VALUE,
                    f"The protein object '{self._view.ui.proteins_tree_view.currentIndex().data(Qt.DisplayRole)}' on the 'Proteins Tab' was clicked."
                )

            elif tmp_type == "scene":
                tmp_scene_name = self._view.ui.proteins_tree_view.currentIndex().data(Qt.DisplayRole)
                tmp_protein_name = self._view.ui.proteins_tree_view.currentIndex().parent().parent().data(Qt.DisplayRole)
                logger.log(
                    log_levels.SLOT_FUNC_LOG_LEVEL_VALUE,
                    f"The scene '{tmp_scene_name}' of the protein '{tmp_protein_name}' on the 'Proteins Tab' was clicked."
                )
                if self._interface_manager.pymol_session_manager.is_the_current_protein_in_session(self._interface_manager.get_current_active_protein_object().get_molecule_object()):
                    tmp_scene_name = self._interface_manager.get_current_active_scene_name()
                    self._interface_manager.pymol_session_manager.current_scene_name = tmp_scene_name
                    ui_util.set_pymol_scene_name_into_label(self._interface_manager.pymol_session_manager.current_scene_name,
                                                            self._view.ui.lbl_pymol_protein_scene)
                    self._interface_manager.pymol_session_manager.load_scene(tmp_scene_name)

            elif tmp_type == "chain":
                tmp_chain_letter = self._view.ui.proteins_tree_view.currentIndex().data(Qt.DisplayRole)
                tmp_protein_name = self._view.ui.proteins_tree_view.currentIndex().parent().parent().data(Qt.DisplayRole)
                logger.log(
                    log_levels.SLOT_FUNC_LOG_LEVEL_VALUE,
                    f"The chain object '{tmp_chain_letter}' of the protein '{tmp_protein_name}' on the 'Proteins Tab' was clicked."
                )
                if self._interface_manager.pymol_session_manager.current_scene_name != "" and self._interface_manager.pymol_session_manager.is_the_current_protein_in_session(self._interface_manager.get_current_active_protein_object().get_molecule_object()):
                    self.set_icon_for_current_color_in_proteins_tab()
                    self._interface_manager.set_index_of_protein_color_combo_box(self._interface_manager.pymol_session_manager)
                    self._interface_manager.set_repr_state_in_ui_for_protein_chain(self._interface_manager.pymol_session_manager)
                    self._main_view_state.selected_chain_proteins = self._interface_manager.get_current_protein_tree_index()

            elif tmp_type == "header":
                logger.log(
                    log_levels.SLOT_FUNC_LOG_LEVEL_VALUE,
                    f"The header '{self._view.ui.proteins_tree_view.currentIndex().data(Qt.DisplayRole)}' on the 'Proteins Tab' was clicked."
                )

            else:
                logger.warning("Unknown object type occurred in Protein tab.")
                return

            self._interface_manager.manage_ui_of_protein_tab(
                tmp_type,
                self._interface_manager.get_current_project().check_if_protein_is_in_any_protein_pair(
                    self._interface_manager.get_current_active_protein_object().get_molecule_object()
                ),
                self._interface_manager.pymol_session_manager
            )
        except Exception as e:
            logger.error(f"An error occurred: {e}")
            self._interface_manager.status_bar_manager.show_error_message("An unknown error occurred!")

    def __slot_change_chain_color_proteins(self) -> None:
        logger.log(log_levels.SLOT_FUNC_LOG_LEVEL_VALUE,
                   "The 'Color' attribute of a protein chain on the 'Proteins Tab' changed.")
        tmp_protein = self._interface_manager.get_current_active_protein_object()
        tmp_chain = self._interface_manager.get_current_active_chain_object()
        tmp_color = self._view.ui.lbl_protein_current_color.text().strip()
        # fixme : below is legacy code!
        # if self._interface_manager.get_settings_manager().settings.proteins_tab_use_combobox_for_colors == 1:
        #     tmp_color = self._view.ui.box_protein_color.currentText()
        # else:

        if self._interface_manager.pymol_session_manager.session_object_type == "protein" and self._interface_manager.pymol_session_manager.session_name == tmp_protein.get_molecule_object():
            # Update pymol parameter in PyMOL
            tmp_protein.pymol_selection.set_selection_for_a_single_chain(tmp_chain.chain_letter)
            self._interface_manager.pymol_session_manager.color_protein(
                tmp_color, tmp_protein.pymol_selection.selection_string
            )
            # Update pymol parameter in memory
            tmp_chain.pymol_parameters["chain_color"] = tmp_color
            # Update pymol parameter in database
            with database_manager.DatabaseManager(str(self._interface_manager.get_current_project().get_database_filepath())) as db_manager:
                db_manager.update_protein_chain_color(tmp_chain.get_id(), tmp_color)
            self._update_scene()
            self._save_protein_pymol_session()
        else:
            logger.warning("The color of a protein chain could not be changed. This can be due to UI setup reasons.")

    def __slot_change_chain_color_proteins_atoms(self):
        logger.log(log_levels.SLOT_FUNC_LOG_LEVEL_VALUE, "'Color atoms by element' button on the 'Proteins Tab' was clicked.")
        tmp_selection = self._interface_manager.get_current_active_protein_object().pymol_selection
        tmp_selection.set_selection_for_a_single_chain(
            self._interface_manager.get_current_active_chain_object().chain_letter)
        self._interface_manager.pymol_session_manager.color_protein(
            "atomic", f"{tmp_selection.selection_string} and not elem C"
        )
        self._interface_manager.pymol_session_manager.color_protein(
            "grey70", f"{tmp_selection.selection_string} and elem C"
        )
        self.reset_icon_for_last_color_in_proteins_tab()
        self._view.ui.lbl_protein_current_color.setText("grey70    ")
        self._view.color_grid_proteins.c_grey_70.setIcon(QtGui.QIcon(":icons/done_round_edges_w200_g200.png"))
        self._view.color_grid_proteins.c_grey_70.setIconSize(
            self._view.color_grid_proteins.c_grey_70.icon().actualSize(QtCore.QSize(14, 14)))

    def __slot_change_chain_reset_proteins_atoms(self):
        logger.log(log_levels.SLOT_FUNC_LOG_LEVEL_VALUE,
                   "'Reset color atoms by element' button on the 'Proteins Tab' was clicked.")
        tmp_selection = self._interface_manager.get_current_active_protein_object().pymol_selection
        tmp_selection.set_selection_for_a_single_chain(
            self._interface_manager.get_current_active_chain_object().chain_letter)
        self._interface_manager.pymol_session_manager.color_protein(
            self._view.color_grid_proteins.last_clicked_color, f"{tmp_selection.selection_string}"
        )
        self.set_icon_for_current_color_in_proteins_tab()

    def __slot_protein_change_background_color(self):
        try:
            if self._view.tg_protein_white_bg.toggle_button.isChecked():
                self._interface_manager.pymol_session_manager.pymol_interface.set_background_color("white")
            else:
                self._interface_manager.pymol_session_manager.pymol_interface.set_background_color("black")
        except Exception as e:
            logger.error(f"An error occurred: {e}")
            self._interface_manager.status_bar_manager.show_error_message("An unknown error occurred!")

    # <editor-fold desc="Color Grid slot methods">
    def set_icon_for_current_color_in_proteins_tab(self):
        color_index_functions = {
            "red": self.set_color_name_in_label_red_in_proteins_tab,
            "tv_red": self.set_color_name_in_label_tv_red_in_proteins_tab,
            "salmon": self.set_color_name_in_label_salmon_in_proteins_tab,
            "raspberry": self.set_color_name_in_label_raspberry_in_proteins_tab,
            "green": self.set_color_name_in_label_green_in_proteins_tab,
            "tv_green": self.set_color_name_in_label_tv_green_in_proteins_tab,
            "palegreen": self.set_color_name_in_label_palegreen_in_proteins_tab,
            "forest": self.set_color_name_in_label_forest_in_proteins_tab,
            "blue": self.set_color_name_in_label_blue_in_proteins_tab,
            "tv_blue": self.set_color_name_in_label_tv_blue_in_proteins_tab,
            "lightblue": self.set_color_name_in_label_lightblue_in_proteins_tab,
            "skyblue": self.set_color_name_in_label_skyblue_in_proteins_tab,
            "yellow": self.set_color_name_in_label_yellow_in_proteins_tab,
            "tv_yellow": self.set_color_name_in_label_tv_yellow_in_proteins_tab,
            "paleyellow": self.set_color_name_in_label_paleyellow_in_proteins_tab,
            "sand": self.set_color_name_in_label_sand_in_proteins_tab,
            "magenta": self.set_color_name_in_label_magenta_in_proteins_tab,
            "purple": self.set_color_name_in_label_purple_in_proteins_tab,
            "pink": self.set_color_name_in_label_pink_in_proteins_tab,
            "hotpink": self.set_color_name_in_label_hotpink_in_proteins_tab,
            "cyan": self.set_color_name_in_label_cyan_in_proteins_tab,
            "aquamarine": self.set_color_name_in_label_aquamarine_in_proteins_tab,
            "palecyan": self.set_color_name_in_label_palecyan_in_proteins_tab,
            "teal": self.set_color_name_in_label_teal_in_proteins_tab,
            "orange": self.set_color_name_in_label_orange_in_proteins_tab,
            "tv_orange": self.set_color_name_in_label_tv_orange_in_proteins_tab,
            "lightorange": self.set_color_name_in_label_lightorange_in_proteins_tab,
            "olive": self.set_color_name_in_label_olive_in_proteins_tab,
            "white": self.set_color_name_in_label_white_in_proteins_tab,
            "grey70": self.set_color_name_in_label_grey_70_in_proteins_tab,
            "grey30": self.set_color_name_in_label_grey_30_in_proteins_tab,
            "black": self.set_color_name_in_label_black_in_proteins_tab,
        }
        tmp_protein = self._interface_manager.get_current_active_protein_object()
        tmp_chain = self._interface_manager.get_current_active_chain_object()
        tmp_protein.pymol_selection.set_selection_for_a_single_chain(tmp_chain.chain_letter)
        color_index_functions[
            tmp_chain.get_color(tmp_protein.pymol_selection.selection_string,
                                self._interface_manager.pymol_session_manager)[0]
        ]()

    def reset_icon_for_last_color_in_proteins_tab(self):
        tmp_color_name = self._view.ui.lbl_protein_current_color.text()
        if tmp_color_name == "":
            return
        color_index_functions = {
            "red": self.reset_icon_for_red_in_proteins_tab,
            "tv_red": self.reset_icon_for_tv_red_in_proteins_tab,
            "salmon": self.reset_icon_for_salmon_in_proteins_tab,
            "raspberry": self.reset_icon_for_raspberry_in_proteins_tab,
            "green": self.reset_icon_for_green_in_proteins_tab,
            "tv_green": self.reset_icon_for_tv_green_in_proteins_tab,
            "palegreen": self.reset_icon_for_palegreen_in_proteins_tab,
            "forest": self.reset_icon_for_forest_in_proteins_tab,
            "blue": self.reset_icon_for_blue_in_proteins_tab,
            "tv_blue": self.reset_icon_for_tv_blue_in_proteins_tab,
            "lightblue": self.reset_icon_for_lightblue_in_proteins_tab,
            "skyblue": self.reset_icon_for_skyblue_in_proteins_tab,
            "yellow": self.reset_icon_for_yellow_in_proteins_tab,
            "tv_yellow": self.reset_icon_for_tv_yellow_in_proteins_tab,
            "paleyellow": self.reset_icon_for_paleyellow_in_proteins_tab,
            "sand": self.reset_icon_for_sand_in_proteins_tab,
            "magenta": self.reset_icon_for_magenta_in_proteins_tab,
            "purple": self.reset_icon_for_purple_in_proteins_tab,
            "pink": self.reset_icon_for_pink_in_proteins_tab,
            "hotpink": self.reset_icon_for_hotpink_in_proteins_tab,
            "cyan": self.reset_icon_for_cyan_in_proteins_tab,
            "aquamarine": self.reset_icon_for_aquamarine_in_proteins_tab,
            "palecyan": self.reset_icon_for_palecyan_in_proteins_tab,
            "teal": self.reset_icon_for_teal_in_proteins_tab,
            "orange": self.reset_icon_for_orange_in_proteins_tab,
            "tv_orange": self.reset_icon_for_tv_orange_in_proteins_tab,
            "lightorange": self.reset_icon_for_lightorange_in_proteins_tab,
            "olive": self.reset_icon_for_olive_in_proteins_tab,
            "white": self.reset_icon_for_white_in_proteins_tab,
            "grey70": self.reset_icon_for_grey_70_in_proteins_tab,
            "grey30": self.reset_icon_for_grey_30_in_proteins_tab,
            "black": self.reset_icon_for_black_in_proteins_tab
        }
        color_index_functions[tmp_color_name.strip()]()

    # <editor-fold desc="Set color and icon">
    def set_color_name_in_label_red_in_proteins_tab(self):
        self.reset_icon_for_last_color_in_proteins_tab()
        self._view.ui.lbl_protein_current_color.setText("red    ")
        self._view.color_grid_proteins.last_clicked_color = "red"
        self._view.color_grid_proteins.c_red.setIcon(QtGui.QIcon(":icons/done_round_edges_w200_g200.png"))
        self._view.color_grid_proteins.c_red.setIconSize(self._view.color_grid_proteins.c_red.icon().actualSize(QtCore.QSize(14, 14)))
        self.__slot_change_chain_color_proteins()

    def set_color_name_in_label_tv_red_in_proteins_tab(self):
        self.reset_icon_for_last_color_in_proteins_tab()
        self._view.ui.lbl_protein_current_color.setText("tv_red    ")
        self._view.color_grid_proteins.last_clicked_color = "tv_red"
        self.__slot_change_chain_color_proteins()
        self._view.color_grid_proteins.c_tv_red.setIcon(QtGui.QIcon(":icons/done_round_edges_w200_g200.png"))
        self._view.color_grid_proteins.c_tv_red.setIconSize(self._view.color_grid_proteins.c_tv_red.icon().actualSize(QtCore.QSize(14, 14)))

    def set_color_name_in_label_salmon_in_proteins_tab(self):
        self.reset_icon_for_last_color_in_proteins_tab()
        self._view.ui.lbl_protein_current_color.setText("salmon    ")
        self._view.color_grid_proteins.last_clicked_color = "salmon"
        self.__slot_change_chain_color_proteins()
        self._view.color_grid_proteins.c_salomon.setIcon(QtGui.QIcon(":icons/done_round_edges_w200_g200.png"))
        self._view.color_grid_proteins.c_salomon.setIconSize(self._view.color_grid_proteins.c_salomon.icon().actualSize(QtCore.QSize(14, 14)))

    def set_color_name_in_label_raspberry_in_proteins_tab(self):
        self.reset_icon_for_last_color_in_proteins_tab()
        self._view.ui.lbl_protein_current_color.setText("raspberry    ")
        self._view.color_grid_proteins.last_clicked_color = "raspberry"
        self.__slot_change_chain_color_proteins()
        self._view.color_grid_proteins.c_raspberry.setIcon(QtGui.QIcon(":icons/done_round_edges_w200_g200.png"))
        self._view.color_grid_proteins.c_raspberry.setIconSize(self._view.color_grid_proteins.c_raspberry.icon().actualSize(QtCore.QSize(14, 14)))

    def set_color_name_in_label_green_in_proteins_tab(self):
        self.reset_icon_for_last_color_in_proteins_tab()
        self._view.ui.lbl_protein_current_color.setText("green    ")
        self._view.color_grid_proteins.last_clicked_color = "green"
        self.__slot_change_chain_color_proteins()
        self._view.color_grid_proteins.c_green.setIcon(QtGui.QIcon(":icons/done_round_edges_w200_g200.png"))
        self._view.color_grid_proteins.c_green.setIconSize(
            self._view.color_grid_proteins.c_green.icon().actualSize(QtCore.QSize(14, 14)))

    def set_color_name_in_label_tv_green_in_proteins_tab(self):
        self.reset_icon_for_last_color_in_proteins_tab()
        self._view.ui.lbl_protein_current_color.setText("tv_green    ")
        self._view.color_grid_proteins.last_clicked_color = "tv_green"
        self.__slot_change_chain_color_proteins()
        self._view.color_grid_proteins.c_tv_green.setIcon(QtGui.QIcon(":icons/done_round_edges_w200_g200.png"))
        self._view.color_grid_proteins.c_tv_green.setIconSize(
            self._view.color_grid_proteins.c_tv_green.icon().actualSize(QtCore.QSize(14, 14)))

    def set_color_name_in_label_palegreen_in_proteins_tab(self):
        self.reset_icon_for_last_color_in_proteins_tab()
        self._view.ui.lbl_protein_current_color.setText("palegreen    ")
        self._view.color_grid_proteins.last_clicked_color = "palegreen"
        self.__slot_change_chain_color_proteins()
        self._view.color_grid_proteins.c_palegreen.setIcon(QtGui.QIcon(":icons/done_round_edges_w200_g200.png"))
        self._view.color_grid_proteins.c_palegreen.setIconSize(
            self._view.color_grid_proteins.c_palegreen.icon().actualSize(QtCore.QSize(14, 14)))

    def set_color_name_in_label_forest_in_proteins_tab(self):
        self.reset_icon_for_last_color_in_proteins_tab()
        self._view.ui.lbl_protein_current_color.setText("forest    ")
        self._view.color_grid_proteins.last_clicked_color = "forest"
        self.__slot_change_chain_color_proteins()
        self._view.color_grid_proteins.c_forest.setIcon(QtGui.QIcon(":icons/done_round_edges_w200_g200.png"))
        self._view.color_grid_proteins.c_forest.setIconSize(
            self._view.color_grid_proteins.c_forest.icon().actualSize(QtCore.QSize(14, 14)))

    def set_color_name_in_label_blue_in_proteins_tab(self):
        self.reset_icon_for_last_color_in_proteins_tab()
        self._view.ui.lbl_protein_current_color.setText("blue    ")
        self._view.color_grid_proteins.last_clicked_color = "blue"
        self.__slot_change_chain_color_proteins()
        self._view.color_grid_proteins.c_blue.setIcon(QtGui.QIcon(
            ":icons/done_round_edges_w200_g200.png"))
        self._view.color_grid_proteins.c_blue.setIconSize(self._view.color_grid_proteins.c_blue.icon().actualSize(QtCore.QSize(14, 14)))

    def set_color_name_in_label_tv_blue_in_proteins_tab(self):
        self.reset_icon_for_last_color_in_proteins_tab()
        self._view.ui.lbl_protein_current_color.setText("tv_blue    ")
        self._view.color_grid_proteins.last_clicked_color = "tv_blue"
        self.__slot_change_chain_color_proteins()
        self._view.color_grid_proteins.c_tv_blue.setIcon(QtGui.QIcon(":icons/done_round_edges_w200_g200.png"))
        self._view.color_grid_proteins.c_tv_blue.setIconSize(
            self._view.color_grid_proteins.c_tv_blue.icon().actualSize(QtCore.QSize(14, 14)))

    def set_color_name_in_label_lightblue_in_proteins_tab(self):
        self.reset_icon_for_last_color_in_proteins_tab()
        self._view.ui.lbl_protein_current_color.setText("lightblue    ")
        self._view.color_grid_proteins.last_clicked_color = "lightblue"
        self.__slot_change_chain_color_proteins()
        self._view.color_grid_proteins.c_lightblue.setIcon(QtGui.QIcon(":icons/done_round_edges_w200_g200.png"))
        self._view.color_grid_proteins.c_lightblue.setIconSize(
            self._view.color_grid_proteins.c_lightblue.icon().actualSize(QtCore.QSize(14, 14)))

    def set_color_name_in_label_skyblue_in_proteins_tab(self):
        self.reset_icon_for_last_color_in_proteins_tab()
        self._view.ui.lbl_protein_current_color.setText("skyblue    ")
        self._view.color_grid_proteins.last_clicked_color = "skyblue"
        self.__slot_change_chain_color_proteins()
        self._view.color_grid_proteins.c_skyblue.setIcon(QtGui.QIcon(":icons/done_round_edges_w200_g200.png"))
        self._view.color_grid_proteins.c_skyblue.setIconSize(
            self._view.color_grid_proteins.c_skyblue.icon().actualSize(QtCore.QSize(14, 14)))

    def set_color_name_in_label_yellow_in_proteins_tab(self):
        self.reset_icon_for_last_color_in_proteins_tab()
        self._view.ui.lbl_protein_current_color.setText("yellow    ")
        self._view.color_grid_proteins.last_clicked_color = "yellow"
        self.__slot_change_chain_color_proteins()
        self._view.color_grid_proteins.c_yellow.setIcon(QtGui.QIcon(":icons/done_round_edges_w200_g200.png"))
        self._view.color_grid_proteins.c_yellow.setIconSize(
            self._view.color_grid_proteins.c_yellow.icon().actualSize(QtCore.QSize(14, 14)))

    def set_color_name_in_label_tv_yellow_in_proteins_tab(self):
        self.reset_icon_for_last_color_in_proteins_tab()
        self._view.ui.lbl_protein_current_color.setText("tv_yellow    ")
        self._view.color_grid_proteins.last_clicked_color = "tv_yellow"
        self.__slot_change_chain_color_proteins()
        self._view.color_grid_proteins.c_tv_yellow.setIcon(QtGui.QIcon(":icons/done_round_edges_w200_g200.png"))
        self._view.color_grid_proteins.c_tv_yellow.setIconSize(
            self._view.color_grid_proteins.c_tv_yellow.icon().actualSize(QtCore.QSize(14, 14)))

    def set_color_name_in_label_paleyellow_in_proteins_tab(self):
        self.reset_icon_for_last_color_in_proteins_tab()
        self._view.ui.lbl_protein_current_color.setText("paleyellow    ")
        self._view.color_grid_proteins.last_clicked_color = "paleyellow"
        self.__slot_change_chain_color_proteins()
        self._view.color_grid_proteins.c_paleyellow.setIcon(QtGui.QIcon(":icons/done_round_edges_w200_g200.png"))
        self._view.color_grid_proteins.c_paleyellow.setIconSize(
            self._view.color_grid_proteins.c_paleyellow.icon().actualSize(QtCore.QSize(14, 14)))

    def set_color_name_in_label_sand_in_proteins_tab(self):
        self.reset_icon_for_last_color_in_proteins_tab()
        self._view.ui.lbl_protein_current_color.setText("sand    ")
        self._view.color_grid_proteins.last_clicked_color = "sand"
        self.__slot_change_chain_color_proteins()
        self._view.color_grid_proteins.c_sand.setIcon(QtGui.QIcon(":icons/done_round_edges_w200_g200.png"))
        self._view.color_grid_proteins.c_sand.setIconSize(
            self._view.color_grid_proteins.c_sand.icon().actualSize(QtCore.QSize(14, 14)))

    def set_color_name_in_label_magenta_in_proteins_tab(self):
        self.reset_icon_for_last_color_in_proteins_tab()
        self._view.ui.lbl_protein_current_color.setText("magenta    ")
        self._view.color_grid_proteins.last_clicked_color = "magenta"
        self.__slot_change_chain_color_proteins()
        self._view.color_grid_proteins.c_magenta.setIcon(QtGui.QIcon(":icons/done_round_edges_w200_g200.png"))
        self._view.color_grid_proteins.c_magenta.setIconSize(
            self._view.color_grid_proteins.c_magenta.icon().actualSize(QtCore.QSize(14, 14)))

    def set_color_name_in_label_purple_in_proteins_tab(self):
        self.reset_icon_for_last_color_in_proteins_tab()
        self._view.ui.lbl_protein_current_color.setText("purple    ")
        self._view.color_grid_proteins.last_clicked_color = "purple"
        self.__slot_change_chain_color_proteins()
        self._view.color_grid_proteins.c_purple.setIcon(QtGui.QIcon(":icons/done_round_edges_w200_g200.png"))
        self._view.color_grid_proteins.c_purple.setIconSize(
            self._view.color_grid_proteins.c_purple.icon().actualSize(QtCore.QSize(14, 14)))

    def set_color_name_in_label_pink_in_proteins_tab(self):
        self.reset_icon_for_last_color_in_proteins_tab()
        self._view.ui.lbl_protein_current_color.setText("pink    ")
        self._view.color_grid_proteins.last_clicked_color = "pink"
        self.__slot_change_chain_color_proteins()
        self._view.color_grid_proteins.c_pink.setIcon(QtGui.QIcon(":icons/done_round_edges_w200_g200.png"))
        self._view.color_grid_proteins.c_pink.setIconSize(
            self._view.color_grid_proteins.c_pink.icon().actualSize(QtCore.QSize(14, 14)))

    def set_color_name_in_label_hotpink_in_proteins_tab(self):
        self.reset_icon_for_last_color_in_proteins_tab()
        self._view.ui.lbl_protein_current_color.setText("hotpink    ")
        self._view.color_grid_proteins.last_clicked_color = "hotpink"
        self.__slot_change_chain_color_proteins()
        self._view.color_grid_proteins.c_hotpink.setIcon(QtGui.QIcon(":icons/done_round_edges_w200_g200.png"))
        self._view.color_grid_proteins.c_hotpink.setIconSize(
            self._view.color_grid_proteins.c_hotpink.icon().actualSize(QtCore.QSize(14, 14)))

    def set_color_name_in_label_cyan_in_proteins_tab(self):
        self.reset_icon_for_last_color_in_proteins_tab()
        self._view.ui.lbl_protein_current_color.setText("cyan    ")
        self._view.color_grid_proteins.last_clicked_color = "cyan"
        self.__slot_change_chain_color_proteins()
        self._view.color_grid_proteins.c_cyan.setIcon(QtGui.QIcon(":icons/done_round_edges_w200_g200.png"))
        self._view.color_grid_proteins.c_cyan.setIconSize(
            self._view.color_grid_proteins.c_cyan.icon().actualSize(QtCore.QSize(14, 14)))

    def set_color_name_in_label_aquamarine_in_proteins_tab(self):
        self.reset_icon_for_last_color_in_proteins_tab()
        self._view.ui.lbl_protein_current_color.setText("aquamarine    ")
        self._view.color_grid_proteins.last_clicked_color = "aquamarine"
        self.__slot_change_chain_color_proteins()
        self._view.color_grid_proteins.c_aquamarine.setIcon(QtGui.QIcon(":icons/done_round_edges_w200_g200.png"))
        self._view.color_grid_proteins.c_aquamarine.setIconSize(
            self._view.color_grid_proteins.c_aquamarine.icon().actualSize(QtCore.QSize(14, 14)))

    def set_color_name_in_label_palecyan_in_proteins_tab(self):
        self.reset_icon_for_last_color_in_proteins_tab()
        self._view.ui.lbl_protein_current_color.setText("palecyan    ")
        self._view.color_grid_proteins.last_clicked_color = "palecyan"
        self.__slot_change_chain_color_proteins()
        self._view.color_grid_proteins.c_palecyan.setIcon(QtGui.QIcon(":icons/done_round_edges_w200_g200.png"))
        self._view.color_grid_proteins.c_palecyan.setIconSize(
            self._view.color_grid_proteins.c_palecyan.icon().actualSize(QtCore.QSize(14, 14)))

    def set_color_name_in_label_teal_in_proteins_tab(self):
        self.reset_icon_for_last_color_in_proteins_tab()
        self._view.ui.lbl_protein_current_color.setText("teal    ")
        self._view.color_grid_proteins.last_clicked_color = "teal"
        self.__slot_change_chain_color_proteins()
        self._view.color_grid_proteins.c_teal.setIcon(QtGui.QIcon(":icons/done_round_edges_w200_g200.png"))
        self._view.color_grid_proteins.c_teal.setIconSize(
            self._view.color_grid_proteins.c_teal.icon().actualSize(QtCore.QSize(14, 14)))

    def set_color_name_in_label_orange_in_proteins_tab(self):
        self.reset_icon_for_last_color_in_proteins_tab()
        self._view.ui.lbl_protein_current_color.setText("orange    ")
        self._view.color_grid_proteins.last_clicked_color = "orange"
        self.__slot_change_chain_color_proteins()
        self._view.color_grid_proteins.c_orange.setIcon(QtGui.QIcon(":icons/done_round_edges_w200_g200.png"))
        self._view.color_grid_proteins.c_orange.setIconSize(
            self._view.color_grid_proteins.c_orange.icon().actualSize(QtCore.QSize(14, 14)))

    def set_color_name_in_label_tv_orange_in_proteins_tab(self):
        self.reset_icon_for_last_color_in_proteins_tab()
        self._view.ui.lbl_protein_current_color.setText("tv_orange    ")
        self._view.color_grid_proteins.last_clicked_color = "tv_orange"
        self.__slot_change_chain_color_proteins()
        self._view.color_grid_proteins.c_tv_orange.setIcon(QtGui.QIcon(":icons/done_round_edges_w200_g200.png"))
        self._view.color_grid_proteins.c_tv_orange.setIconSize(
            self._view.color_grid_proteins.c_tv_orange.icon().actualSize(QtCore.QSize(14, 14)))

    def set_color_name_in_label_lightorange_in_proteins_tab(self):
        self.reset_icon_for_last_color_in_proteins_tab()
        self._view.ui.lbl_protein_current_color.setText("lightorange    ")
        self._view.color_grid_proteins.last_clicked_color = "lightorange"
        self.__slot_change_chain_color_proteins()
        self._view.color_grid_proteins.c_lightorange.setIcon(QtGui.QIcon(":icons/done_round_edges_w200_g200.png"))
        self._view.color_grid_proteins.c_lightorange.setIconSize(
            self._view.color_grid_proteins.c_lightorange.icon().actualSize(QtCore.QSize(14, 14)))

    def set_color_name_in_label_olive_in_proteins_tab(self):
        self.reset_icon_for_last_color_in_proteins_tab()
        self._view.ui.lbl_protein_current_color.setText("olive    ")
        self._view.color_grid_proteins.last_clicked_color = "olive"
        self.__slot_change_chain_color_proteins()
        self._view.color_grid_proteins.c_olive.setIcon(QtGui.QIcon(":icons/done_round_edges_w200_g200.png"))
        self._view.color_grid_proteins.c_olive.setIconSize(
            self._view.color_grid_proteins.c_olive.icon().actualSize(QtCore.QSize(14, 14)))

    def set_color_name_in_label_white_in_proteins_tab(self):
        self.reset_icon_for_last_color_in_proteins_tab()
        self._view.ui.lbl_protein_current_color.setText("white    ")
        self._view.color_grid_proteins.last_clicked_color = "white"
        self.__slot_change_chain_color_proteins()
        self._view.color_grid_proteins.c_white.setIcon(QtGui.QIcon(":icons/done_round_edges_w200_g200.png"))
        self._view.color_grid_proteins.c_white.setIconSize(
            self._view.color_grid_proteins.c_white.icon().actualSize(QtCore.QSize(14, 14)))

    def set_color_name_in_label_grey_70_in_proteins_tab(self):
        tmp_protein = self._interface_manager.get_current_active_protein_object()
        tmp_chain = self._interface_manager.get_current_active_chain_object()
        tmp_protein.pymol_selection.set_selection_for_a_single_chain(tmp_chain.chain_letter)
        tmp_is_colored_by_elements: bool = tmp_chain.get_color(tmp_protein.pymol_selection.selection_string,
                                                               self._interface_manager.pymol_session_manager)[1]
        self.reset_icon_for_last_color_in_proteins_tab()
        self._view.ui.lbl_protein_current_color.setText("grey70    ")
        self.__slot_change_chain_color_proteins()
        if tmp_is_colored_by_elements:
            self.__slot_change_chain_color_proteins_atoms()
        else:
            self._view.color_grid_proteins.last_clicked_color = "grey70"
        self._view.color_grid_proteins.c_grey_70.setIcon(QtGui.QIcon(":icons/done_round_edges_w200_g200.png"))
        self._view.color_grid_proteins.c_grey_70.setIconSize(
            self._view.color_grid_proteins.c_grey_70.icon().actualSize(QtCore.QSize(14, 14)))

    def set_color_name_in_label_grey_30_in_proteins_tab(self):
        self.reset_icon_for_last_color_in_proteins_tab()
        self._view.ui.lbl_protein_current_color.setText("grey30    ")
        self._view.color_grid_proteins.last_clicked_color = "grey30"
        self.__slot_change_chain_color_proteins()
        self._view.color_grid_proteins.c_grey_30.setIcon(QtGui.QIcon(":icons/done_round_edges_w200_g200.png"))
        self._view.color_grid_proteins.c_grey_30.setIconSize(
            self._view.color_grid_proteins.c_grey_30.icon().actualSize(QtCore.QSize(14, 14)))

    def set_color_name_in_label_black_in_proteins_tab(self):
        self.reset_icon_for_last_color_in_proteins_tab()
        self._view.ui.lbl_protein_current_color.setText("black    ")
        self._view.color_grid_proteins.last_clicked_color = "black"
        self.__slot_change_chain_color_proteins()
        self._view.color_grid_proteins.c_black.setIcon(QtGui.QIcon(":icons/done_round_edges_w200_g200.png"))
        self._view.color_grid_proteins.c_black.setIconSize(
            self._view.color_grid_proteins.c_black.icon().actualSize(QtCore.QSize(14, 14)))
    # </editor-fold>

    # <editor-fold desc="Reset Icon">
    def reset_icon_for_red_in_proteins_tab(self):
        self._view.ui.lbl_protein_current_color.setText("red")
        self._view.color_grid_proteins.c_red.setIcon(QtGui.QIcon())

    def reset_icon_for_tv_red_in_proteins_tab(self):
        self._view.ui.lbl_protein_current_color.setText("tv_red")
        self._view.color_grid_proteins.c_tv_red.setIcon(QtGui.QIcon())

    def reset_icon_for_salmon_in_proteins_tab(self):
        self._view.ui.lbl_protein_current_color.setText("salmon")
        self._view.color_grid_proteins.c_salomon.setIcon(QtGui.QIcon())

    def reset_icon_for_raspberry_in_proteins_tab(self):
        self._view.ui.lbl_protein_current_color.setText("raspberry")
        self._view.color_grid_proteins.c_raspberry.setIcon(QtGui.QIcon())

    def reset_icon_for_green_in_proteins_tab(self):
        self._view.ui.lbl_protein_current_color.setText("green")
        self._view.color_grid_proteins.c_green.setIcon(QtGui.QIcon())

    def reset_icon_for_tv_green_in_proteins_tab(self):
        self._view.ui.lbl_protein_current_color.setText("tv_green")
        self._view.color_grid_proteins.c_tv_green.setIcon(QtGui.QIcon())

    def reset_icon_for_palegreen_in_proteins_tab(self):
        self._view.ui.lbl_protein_current_color.setText("palegreen")
        self._view.color_grid_proteins.c_palegreen.setIcon(QtGui.QIcon())

    def reset_icon_for_forest_in_proteins_tab(self):
        self._view.ui.lbl_protein_current_color.setText("forest")
        self._view.color_grid_proteins.c_forest.setIcon(QtGui.QIcon())

    def reset_icon_for_blue_in_proteins_tab(self):
        self._view.ui.lbl_protein_current_color.setText("blue")
        self._view.color_grid_proteins.c_blue.setIcon(QtGui.QIcon())

    def reset_icon_for_tv_blue_in_proteins_tab(self):
        self._view.ui.lbl_protein_current_color.setText("tv_blue")
        self._view.color_grid_proteins.c_tv_blue.setIcon(QtGui.QIcon())

    def reset_icon_for_lightblue_in_proteins_tab(self):
        self._view.ui.lbl_protein_current_color.setText("lightblue")
        self._view.color_grid_proteins.c_lightblue.setIcon(QtGui.QIcon())

    def reset_icon_for_skyblue_in_proteins_tab(self):
        self._view.ui.lbl_protein_current_color.setText("skyblue")
        self._view.color_grid_proteins.c_skyblue.setIcon(QtGui.QIcon())

    def reset_icon_for_yellow_in_proteins_tab(self):
        self._view.ui.lbl_protein_current_color.setText("yellow")
        self._view.color_grid_proteins.c_yellow.setIcon(QtGui.QIcon())

    def reset_icon_for_tv_yellow_in_proteins_tab(self):
        self._view.ui.lbl_protein_current_color.setText("tv_yellow")
        self._view.color_grid_proteins.c_tv_yellow.setIcon(QtGui.QIcon())

    def reset_icon_for_paleyellow_in_proteins_tab(self):
        self._view.ui.lbl_protein_current_color.setText("paleyellow")
        self._view.color_grid_proteins.c_paleyellow.setIcon(QtGui.QIcon())

    def reset_icon_for_sand_in_proteins_tab(self):
        self._view.ui.lbl_protein_current_color.setText("sand")
        self._view.color_grid_proteins.c_sand.setIcon(QtGui.QIcon())

    def reset_icon_for_magenta_in_proteins_tab(self):
        self._view.ui.lbl_protein_current_color.setText("magenta")
        self._view.color_grid_proteins.c_magenta.setIcon(QtGui.QIcon())

    def reset_icon_for_purple_in_proteins_tab(self):
        self._view.ui.lbl_protein_current_color.setText("purple")
        self._view.color_grid_proteins.c_purple.setIcon(QtGui.QIcon())

    def reset_icon_for_pink_in_proteins_tab(self):
        self._view.ui.lbl_protein_current_color.setText("pink")
        self._view.color_grid_proteins.c_pink.setIcon(QtGui.QIcon())

    def reset_icon_for_hotpink_in_proteins_tab(self):
        self._view.ui.lbl_protein_current_color.setText("hotpink")
        self._view.color_grid_proteins.c_hotpink.setIcon(QtGui.QIcon())

    def reset_icon_for_cyan_in_proteins_tab(self):
        self._view.ui.lbl_protein_current_color.setText("cyan")
        self._view.color_grid_proteins.c_cyan.setIcon(QtGui.QIcon())

    def reset_icon_for_aquamarine_in_proteins_tab(self):
        self._view.ui.lbl_protein_current_color.setText("aquamarine")
        self._view.color_grid_proteins.c_aquamarine.setIcon(QtGui.QIcon())

    def reset_icon_for_palecyan_in_proteins_tab(self):
        self._view.ui.lbl_protein_current_color.setText("palecyan")
        self._view.color_grid_proteins.c_palecyan.setIcon(QtGui.QIcon())

    def reset_icon_for_teal_in_proteins_tab(self):
        self._view.ui.lbl_protein_current_color.setText("teal")
        self._view.color_grid_proteins.c_teal.setIcon(QtGui.QIcon())

    def reset_icon_for_orange_in_proteins_tab(self):
        self._view.ui.lbl_protein_current_color.setText("orange")
        self._view.color_grid_proteins.c_orange.setIcon(QtGui.QIcon())

    def reset_icon_for_tv_orange_in_proteins_tab(self):
        self._view.ui.lbl_protein_current_color.setText("tv_orange")
        self._view.color_grid_proteins.c_tv_orange.setIcon(QtGui.QIcon())

    def reset_icon_for_lightorange_in_proteins_tab(self):
        self._view.ui.lbl_protein_current_color.setText("lightorange")
        self._view.color_grid_proteins.c_lightorange.setIcon(QtGui.QIcon())

    def reset_icon_for_olive_in_proteins_tab(self):
        self._view.ui.lbl_protein_current_color.setText("olive")
        self._view.color_grid_proteins.c_olive.setIcon(QtGui.QIcon())

    def reset_icon_for_white_in_proteins_tab(self):
        self._view.ui.lbl_protein_current_color.setText("white")
        self._view.color_grid_proteins.c_white.setIcon(QtGui.QIcon())

    def reset_icon_for_grey_70_in_proteins_tab(self):
        self._view.ui.lbl_protein_current_color.setText("grey70")
        self._view.color_grid_proteins.c_grey_70.setIcon(QtGui.QIcon())

    def reset_icon_for_grey_30_in_proteins_tab(self):
        self._view.ui.lbl_protein_current_color.setText("grey30")
        self._view.color_grid_proteins.c_grey_30.setIcon(QtGui.QIcon())

    def reset_icon_for_black_in_proteins_tab(self):
        self._view.ui.lbl_protein_current_color.setText("black")
        self._view.color_grid_proteins.c_black.setIcon(QtGui.QIcon())
    # </editor-fold>
    # </editor-fold>

    # <editor-fold desc="Representations">
    # hydrogens
    def __slot_protein_chain_with_hydrogens(self):
        pass



    def __slot_show_protein_chain_with_hydrogens(self):
        try:
            tmp_protein = self._interface_manager.get_current_active_protein_object()
            tmp_chain = self._interface_manager.get_current_active_chain_object()
            if self._view.tg_protein_sticks.toggle_button.isChecked():
                self._interface_manager.pymol_session_manager.show_specific_representation(
                    "sticks", f"h. and chain {tmp_chain.chain_letter} and {tmp_protein.get_molecule_object()}"
                )
            if self._view.tg_protein_lines.toggle_button.isChecked():
                self._interface_manager.pymol_session_manager.show_specific_representation(
                    "lines", f"h. and chain {tmp_chain.chain_letter} and {tmp_protein.get_molecule_object()}"
                )
            if self._view.tg_protein_spheres.toggle_button.isChecked():
                self._interface_manager.pymol_session_manager.show_specific_representation(
                    "spheres", f"h. and chain {tmp_chain.chain_letter} and {tmp_protein.get_molecule_object()}"
                )
        except Exception as e:
            logger.error(f"An error occurred: {e}")
            self._interface_manager.status_bar_manager.show_error_message("An unknown error occurred!")

    def __slot_hide_protein_chain_with_hydrogens(self):
        try:
            tmp_protein = self._interface_manager.get_current_active_protein_object()
            tmp_chain = self._interface_manager.get_current_active_chain_object()
            if self._view.tg_protein_sticks.toggle_button.isChecked():
                self._interface_manager.pymol_session_manager.hide_specific_representation(
                    "sticks", f"h. and chain {tmp_chain.chain_letter} and {tmp_protein.get_molecule_object()}"
                )
            if self._view.tg_protein_lines.toggle_button.isChecked():
                self._interface_manager.pymol_session_manager.hide_specific_representation(
                    "lines", f"h. and chain {tmp_chain.chain_letter} and {tmp_protein.get_molecule_object()}"
                )
            if self._view.tg_protein_spheres.toggle_button.isChecked():
                self._interface_manager.pymol_session_manager.hide_specific_representation(
                    "spheres", f"h. and chain {tmp_chain.chain_letter} and {tmp_protein.get_molecule_object()}"
                )
        except Exception as e:
            logger.error(f"An error occurred: {e}")
            self._interface_manager.status_bar_manager.show_error_message("An unknown error occurred!")

    # cartoon
    def __slot_protein_chain_as_cartoon(self):
        try:
            logger.log(log_levels.SLOT_FUNC_LOG_LEVEL_VALUE,
                       "'Cartoon' toggle on the 'Proteins Tab' was clicked.")
            tmp_selection = self._interface_manager.get_current_active_protein_object().pymol_selection
            tmp_selection.set_selection_for_a_single_chain(
                self._interface_manager.get_current_active_chain_object().chain_letter)
            if self._view.ui.cb_protein_cartoon.isChecked() and self._interface_manager.get_protein_repr_toggle_flag() == 0:
                #tmp_selection.show_selection_in_a_specific_representation(enums.PyMOLRepresentation.CARTOON.value)
                self._interface_manager.pymol_session_manager.show_specific_representation(
                    enums.PyMOLRepresentation.CARTOON.value, tmp_selection.selection_string
                )
            elif self._view.tg_protein_cartoon.toggle_button.isChecked() and self._interface_manager.get_protein_repr_toggle_flag() == 1:
                #tmp_selection.show_selection_in_a_specific_representation(enums.PyMOLRepresentation.CARTOON.value)
                self._interface_manager.pymol_session_manager.show_specific_representation(
                    enums.PyMOLRepresentation.CARTOON.value, tmp_selection.selection_string
                )
            else:
                #tmp_selection.hide_selection_in_a_specific_representation(enums.PyMOLRepresentation.CARTOON.value)
                self._interface_manager.pymol_session_manager.hide_specific_representation(
                    enums.PyMOLRepresentation.CARTOON.value, tmp_selection.selection_string
                )
            self._update_scene()
            self._save_protein_pymol_session()
            self._interface_manager.manage_coloring_by_element_option_for_protein_chain()
            self._interface_manager.manage_hydrogen_representation_for_protein_chain()
        except Exception as e:
            logger.error(f"An error occurred: {e}")
            self._interface_manager.status_bar_manager.show_error_message("An unknown error occurred!")

    # sticks
    def __slot_protein_chain_as_sticks(self):
        try:
            logger.log(log_levels.SLOT_FUNC_LOG_LEVEL_VALUE,
                       "'Sticks' toggle on the 'Proteins Tab' was clicked.")
            tmp_selection = self._interface_manager.get_current_active_protein_object().pymol_selection
            tmp_selection.set_selection_for_a_single_chain(
                self._interface_manager.get_current_active_chain_object().chain_letter)
            if self._view.ui.cb_protein_sticks.isChecked() and self._interface_manager.get_protein_repr_toggle_flag() == 0:
                #tmp_selection.show_selection_in_a_specific_representation(enums.PyMOLRepresentation.STICKS.value)
                self._interface_manager.pymol_session_manager.show_specific_representation(
                    enums.PyMOLRepresentation.STICKS.value, tmp_selection.selection_string
                )
            elif self._view.tg_protein_sticks.toggle_button.isChecked() and self._interface_manager.get_protein_repr_toggle_flag() == 1:
                #tmp_selection.show_selection_in_a_specific_representation(enums.PyMOLRepresentation.STICKS.value)
                self._interface_manager.pymol_session_manager.show_specific_representation(
                    enums.PyMOLRepresentation.STICKS.value, tmp_selection.selection_string
                )
            else:
                self._interface_manager.pymol_session_manager.hide_specific_representation(
                    enums.PyMOLRepresentation.STICKS.value, tmp_selection.selection_string
                )
            self._update_scene()
            self._save_protein_pymol_session()
            self._interface_manager.manage_coloring_by_element_option_for_protein_chain()
            self._interface_manager.manage_hydrogen_representation_for_protein_chain()
        except Exception as e:
            logger.error(f"An error occurred: {e}")
            self._interface_manager.status_bar_manager.show_error_message("An unknown error occurred!")

    # ribbon
    def __slot_protein_chain_as_ribbon(self):
        try:
            logger.log(log_levels.SLOT_FUNC_LOG_LEVEL_VALUE,
                       "'Ribbon' toggle on the 'Proteins Tab' was clicked.")
            tmp_selection = self._interface_manager.get_current_active_protein_object().pymol_selection
            tmp_selection.set_selection_for_a_single_chain(
                self._interface_manager.get_current_active_chain_object().chain_letter)
            if self._view.ui.cb_protein_ribbon.isChecked() and self._interface_manager.get_protein_repr_toggle_flag() == 0:
                #tmp_selection.show_selection_in_a_specific_representation(enums.PyMOLRepresentation.RIBBON.value)
                self._interface_manager.pymol_session_manager.show_specific_representation(
                    enums.PyMOLRepresentation.RIBBON.value, tmp_selection.selection_string
                )
            elif self._view.tg_protein_ribbon.toggle_button.isChecked() and self._interface_manager.get_protein_repr_toggle_flag() == 1:
                #tmp_selection.show_selection_in_a_specific_representation(enums.PyMOLRepresentation.RIBBON.value)
                self._interface_manager.pymol_session_manager.show_specific_representation(
                    enums.PyMOLRepresentation.RIBBON.value, tmp_selection.selection_string
                )
            else:
                #tmp_selection.hide_selection_in_a_specific_representation(enums.PyMOLRepresentation.RIBBON.value)
                self._interface_manager.pymol_session_manager.hide_specific_representation(
                    enums.PyMOLRepresentation.RIBBON.value, tmp_selection.selection_string
                )
            self._update_scene()
            self._save_protein_pymol_session()
            self._interface_manager.manage_coloring_by_element_option_for_protein_chain()
            self._interface_manager.manage_hydrogen_representation_for_protein_chain()
        except Exception as e:
            logger.error(f"An error occurred: {e}")
            self._interface_manager.status_bar_manager.show_error_message("An unknown error occurred!")

    # lines
    def __slot_protein_chain_as_lines(self):
        try:
            logger.log(log_levels.SLOT_FUNC_LOG_LEVEL_VALUE,
                       "'Lines' toggle on the 'Proteins Tab' was clicked.")
            tmp_selection = self._interface_manager.get_current_active_protein_object().pymol_selection
            tmp_selection.set_selection_for_a_single_chain(
                self._interface_manager.get_current_active_chain_object().chain_letter)
            if self._view.ui.cb_protein_lines.isChecked() and self._interface_manager.get_protein_repr_toggle_flag() == 0:
                #tmp_selection.show_selection_in_a_specific_representation(enums.PyMOLRepresentation.LINES.value)
                self._interface_manager.pymol_session_manager.show_specific_representation(
                    enums.PyMOLRepresentation.LINES.value, tmp_selection.selection_string
                )
            elif self._view.tg_protein_lines.toggle_button.isChecked() and self._interface_manager.get_protein_repr_toggle_flag() == 1:
                #tmp_selection.show_selection_in_a_specific_representation(enums.PyMOLRepresentation.LINES.value)
                self._interface_manager.pymol_session_manager.show_specific_representation(
                    enums.PyMOLRepresentation.LINES.value, tmp_selection.selection_string
                )
            else:
                #tmp_selection.hide_selection_in_a_specific_representation(enums.PyMOLRepresentation.LINES.value)
                self._interface_manager.pymol_session_manager.hide_specific_representation(
                    enums.PyMOLRepresentation.LINES.value, tmp_selection.selection_string
                )
            self._update_scene()
            self._save_protein_pymol_session()
            self._interface_manager.manage_coloring_by_element_option_for_protein_chain()
            self._interface_manager.manage_hydrogen_representation_for_protein_chain()
        except Exception as e:
            logger.error(f"An error occurred: {e}")
            self._interface_manager.status_bar_manager.show_error_message("An unknown error occurred!")

    # spheres
    def __slot_protein_chain_as_spheres(self):
        try:
            logger.log(log_levels.SLOT_FUNC_LOG_LEVEL_VALUE,
                       "'Spheres' toggle on the 'Proteins Tab' was clicked.")
            tmp_selection = self._interface_manager.get_current_active_protein_object().pymol_selection
            tmp_selection.set_selection_for_a_single_chain(
                self._interface_manager.get_current_active_chain_object().chain_letter)
            if self._view.ui.cb_protein_spheres.isChecked() and self._interface_manager.get_protein_repr_toggle_flag() == 0:
                #tmp_selection.show_selection_in_a_specific_representation(enums.PyMOLRepresentation.SPHERES.value)
                self._interface_manager.pymol_session_manager.show_specific_representation(
                    enums.PyMOLRepresentation.SPHERES.value, tmp_selection.selection_string
                )
            elif self._view.tg_protein_spheres.toggle_button.isChecked() and self._interface_manager.get_protein_repr_toggle_flag() == 1:
                #tmp_selection.show_selection_in_a_specific_representation(enums.PyMOLRepresentation.SPHERES.value)
                self._interface_manager.pymol_session_manager.show_specific_representation(
                    enums.PyMOLRepresentation.SPHERES.value, tmp_selection.selection_string
                )
            else:
                #tmp_selection.hide_selection_in_a_specific_representation(enums.PyMOLRepresentation.SPHERES.value)
                self._interface_manager.pymol_session_manager.hide_specific_representation(
                    enums.PyMOLRepresentation.SPHERES.value, tmp_selection.selection_string
                )
            self._update_scene()
            self._save_protein_pymol_session()
            self._interface_manager.manage_coloring_by_element_option_for_protein_chain()
            self._interface_manager.manage_hydrogen_representation_for_protein_chain()
        except Exception as e:
            logger.error(f"An error occurred: {e}")
            self._interface_manager.status_bar_manager.show_error_message("An unknown error occurred!")

    # dots
    def __slot_protein_chain_as_dots(self):
        try:
            logger.log(log_levels.SLOT_FUNC_LOG_LEVEL_VALUE,
                       "'Dots' toggle on the 'Proteins Tab' was clicked.")
            tmp_selection = self._interface_manager.get_current_active_protein_object().pymol_selection
            tmp_selection.set_selection_for_a_single_chain(
                self._interface_manager.get_current_active_chain_object().chain_letter)
            if self._view.ui.cb_protein_dots.isChecked() and self._interface_manager.get_protein_repr_toggle_flag() == 0:
                #tmp_selection.show_selection_in_a_specific_representation(enums.PyMOLRepresentation.DOTS.value)
                self._interface_manager.pymol_session_manager.show_specific_representation(
                    enums.PyMOLRepresentation.DOTS.value, tmp_selection.selection_string
                )
            elif self._view.tg_protein_dots.toggle_button.isChecked() and self._interface_manager.get_protein_repr_toggle_flag() == 1:
                #tmp_selection.show_selection_in_a_specific_representation(enums.PyMOLRepresentation.DOTS.value)
                self._interface_manager.pymol_session_manager.show_specific_representation(
                    enums.PyMOLRepresentation.DOTS.value, tmp_selection.selection_string
                )
            else:
                #tmp_selection.hide_selection_in_a_specific_representation(enums.PyMOLRepresentation.DOTS.value)
                self._interface_manager.pymol_session_manager.hide_specific_representation(
                    enums.PyMOLRepresentation.DOTS.value, tmp_selection.selection_string
                )
            self._update_scene()
            self._save_protein_pymol_session()
            self._interface_manager.manage_coloring_by_element_option_for_protein_chain()
            self._interface_manager.manage_hydrogen_representation_for_protein_chain()
        except Exception as e:
            logger.error(f"An error occurred: {e}")
            self._interface_manager.status_bar_manager.show_error_message("An unknown error occurred!")

    # mesh
    def __slot_protein_chain_as_mesh(self):
        try:
            logger.log(log_levels.SLOT_FUNC_LOG_LEVEL_VALUE,
                       "'Mesh' toggle on the 'Proteins Tab' was clicked.")
            tmp_selection = self._interface_manager.get_current_active_protein_object().pymol_selection
            tmp_selection.set_selection_for_a_single_chain(
                self._interface_manager.get_current_active_chain_object().chain_letter)
            if self._view.ui.cb_protein_mesh.isChecked() and self._interface_manager.get_protein_repr_toggle_flag() == 0:
                #tmp_selection.show_selection_in_a_specific_representation(enums.PyMOLRepresentation.MESH.value)
                self._interface_manager.pymol_session_manager.show_specific_representation(
                    enums.PyMOLRepresentation.MESH.value, tmp_selection.selection_string
                )
            elif self._view.tg_protein_mesh.toggle_button.isChecked() and self._interface_manager.get_protein_repr_toggle_flag() == 1:
                #tmp_selection.show_selection_in_a_specific_representation(enums.PyMOLRepresentation.MESH.value)
                self._interface_manager.pymol_session_manager.show_specific_representation(
                    enums.PyMOLRepresentation.MESH.value, tmp_selection.selection_string
                )
            else:
                #tmp_selection.hide_selection_in_a_specific_representation(enums.PyMOLRepresentation.MESH.value)
                self._interface_manager.pymol_session_manager.hide_specific_representation(
                    enums.PyMOLRepresentation.MESH.value, tmp_selection.selection_string
                )
            self._update_scene()
            self._save_protein_pymol_session()
            self._interface_manager.manage_coloring_by_element_option_for_protein_chain()
            self._interface_manager.manage_hydrogen_representation_for_protein_chain()
        except Exception as e:
            logger.error(f"An error occurred: {e}")
            self._interface_manager.status_bar_manager.show_error_message("An unknown error occurred!")

    # surface
    def __slot_protein_chain_as_surface(self):
        try:
            logger.log(log_levels.SLOT_FUNC_LOG_LEVEL_VALUE,
                       "'Surface' toggle on the 'Proteins Tab' was clicked.")
            tmp_selection = self._interface_manager.get_current_active_protein_object().pymol_selection
            tmp_selection.set_selection_for_a_single_chain(
                self._interface_manager.get_current_active_chain_object().chain_letter)
            if self._view.ui.cb_protein_surface.isChecked() and self._interface_manager.get_protein_repr_toggle_flag() == 0:
                #tmp_selection.show_selection_in_a_specific_representation(enums.PyMOLRepresentation.SURFACE.value)
                self._interface_manager.pymol_session_manager.show_specific_representation(
                    enums.PyMOLRepresentation.SURFACE.value, tmp_selection.selection_string
                )
            elif self._view.tg_protein_surface.toggle_button.isChecked() and self._interface_manager.get_protein_repr_toggle_flag() == 1:
                #tmp_selection.show_selection_in_a_specific_representation(enums.PyMOLRepresentation.SURFACE.value)
                self._interface_manager.pymol_session_manager.show_specific_representation(
                    enums.PyMOLRepresentation.SURFACE.value, tmp_selection.selection_string
                )
            else:
                #tmp_selection.hide_selection_in_a_specific_representation(enums.PyMOLRepresentation.SURFACE.value)
                self._interface_manager.pymol_session_manager.hide_specific_representation(
                    enums.PyMOLRepresentation.SURFACE.value, tmp_selection.selection_string
                )
            self._update_scene()
            self._save_protein_pymol_session()
            self._interface_manager.manage_coloring_by_element_option_for_protein_chain()
            self._interface_manager.manage_hydrogen_representation_for_protein_chain()
        except Exception as e:
            logger.error(f"An error occurred: {e}")
            self._interface_manager.status_bar_manager.show_error_message("An unknown error occurred!")

    # all
    def __slot_hide_protein_chain_all(self):
        try:
            logger.log(log_levels.SLOT_FUNC_LOG_LEVEL_VALUE,
                       "'Hide all' representations button on the 'Proteins Tab' was clicked.")
            self._view.ui.cb_protein_cartoon.setChecked(False)
            self._view.ui.cb_protein_sticks.setChecked(False)
            self._view.ui.cb_protein_ribbon.setChecked(False)
            self._view.ui.cb_protein_lines.setChecked(False)
            self._view.ui.cb_protein_spheres.setChecked(False)
            self._view.ui.cb_protein_dots.setChecked(False)
            self._view.ui.cb_protein_mesh.setChecked(False)
            self._view.ui.cb_protein_surface.setChecked(False)
            self._view.tg_protein_cartoon.toggle_button.setChecked(False)
            self._view.tg_protein_sticks.toggle_button.setChecked(False)
            self._view.tg_protein_ribbon.toggle_button.setChecked(False)
            self._view.tg_protein_lines.toggle_button.setChecked(False)
            self._view.tg_protein_spheres.toggle_button.setChecked(False)
            self._view.tg_protein_dots.toggle_button.setChecked(False)
            self._view.tg_protein_mesh.toggle_button.setChecked(False)
            self._view.tg_protein_surface.toggle_button.setChecked(False)
            self.__slot_protein_chain_as_cartoon()
            self.__slot_protein_chain_as_sticks()
            self.__slot_protein_chain_as_ribbon()
            self.__slot_protein_chain_as_lines()
            self.__slot_protein_chain_as_spheres()
            self.__slot_protein_chain_as_dots()
            self.__slot_protein_chain_as_mesh()
            self.__slot_protein_chain_as_surface()
            self._update_scene()
            self._save_protein_pymol_session()
            self._interface_manager.manage_coloring_by_element_option_for_protein_chain()
        except Exception as e:
            logger.error(f"An error occurred: {e}")
            self._interface_manager.status_bar_manager.show_error_message("An unknown error occurred!")

    # </editor-fold>

    # def _change_chain_representation_proteins(self) -> None:
    #     tmp_type = self._interface_manager.get_current_protein_tree_index_type()
    #     tmp_representation = self._view.cb_chain_representation.currentText()
    #     if tmp_type == "chain":
    #         tmp_protein: "protein.Protein" = self._interface_manager.get_parent_index_object_of_current_protein_tree_index()
    #         tmp_raw_chain = self._interface_manager.get_current_protein_tree_index_object()
    #         tmp_chain = tmp_protein.get_chain_by_letter(tmp_raw_chain.chain_letter)
    #     elif tmp_type == "protein":
    #         tmp_protein = self._interface_manager.get_current_protein_tree_index_object()
    #         tmp_chain = tmp_protein.chains[0]
    #     else:
    #         return
    #
    #     if self._interface_manager.pymol_session_manager.session_object_type == "protein" and self._interface_manager.pymol_session_manager.session_name == tmp_protein.get_molecule_object():
    #         # Update pymol parameter in PyMOL
    #         tmp_protein.pymol_selection.set_selection_for_a_single_chain(tmp_chain.chain_letter)
    #         try:
    #             tmp_protein.pymol_selection.change_representaion_of_selection(tmp_representation)
    #         except pymol.CmdException:
    #             logger.warning("No protein in session found. This can lead to more serious problems.")
    #         else:
    #             # Update pymol parameter in memory
    #             tmp_chain.pymol_parameters[enums.PymolParameterEnum.REPRESENTATION.value] = tmp_representation
    #             # Update pymol parameter in database
    #             with database_manager.DatabaseManager(
    #                     str(self._interface_manager.get_current_project().get_database_filepath())) as db_manager:
    #                 db_manager.open_project_database()
    #                 db_manager.update_protein_chain_representation(tmp_chain.get_id(), tmp_representation)
    #                 db_manager.close_project_database()
    #             self._save_protein_pymol_session()
    #     else:
    #         logger.warning("The representation of a protein chain could not be changed. This can be due to UI setup reasons.")

    def __slot_import_protein_structure(self):
        try:
            logger.log(log_levels.SLOT_FUNC_LOG_LEVEL_VALUE, "'Import protein' button on the 'Proteins Tab' was clicked.")
            self._external_controller = add_protein_view_controller.AddProteinViewController(self._interface_manager)
            self._external_controller.user_input.connect(self._post_import_protein_structure)
            self._external_controller.restore_ui()
            self._interface_manager.get_add_protein_view().show()
        except Exception as e:
            logger.error(f"An error occurred during the protein import: {e}")
            self._interface_manager.status_bar_manager.show_error_message("An unknown error occurred!")

    def _post_import_protein_structure(self, return_value: tuple):
        try:
            tmp_protein_name, tmp_name_len = return_value
            if tmp_name_len == 4:
                self._active_task = tasks.Task(
                    target=project_async.add_protein_from_pdb_to_project,
                    args=(
                        tmp_protein_name,
                        self._interface_manager
                    ),
                    post_func=self.__await_post_import_protein_structure,
                )
                self._active_task.start()
                constants.PYSSA_LOGGER.info("Create project finished with protein from the PDB.")
            elif tmp_name_len > 0:
                # local pdb file as input
                self._active_task = tasks.Task(
                    target=project_async.add_protein_from_local_filesystem_to_project,
                    args=(
                        tmp_protein_name,
                        self._interface_manager
                    ),
                    post_func=self.__await_post_import_protein_structure,
                )
                self._active_task.start()
                constants.PYSSA_LOGGER.info("Create project finished with protein from local filesystem.")
            else:
                logger.warning("No protein object was created.")
                return
            self._interface_manager.status_bar_manager.show_temporary_message(
                "Importing protein structure ...", False
            )
        except Exception as e:
            logger.error(f"An error occurred during the protein import: {e}")
            self._interface_manager.status_bar_manager.show_error_message("Protein import failed!")
        else:
            self._interface_manager.start_wait_cursor()

    def __await_post_import_protein_structure(self, return_value: tuple):
        try:
            tmp_protein: "protein.Protein" = return_value[1]
            self._interface_manager.get_current_project().add_existing_protein(tmp_protein)
            self._interface_manager.watcher.add_protein(tmp_protein.get_molecule_object())
            self._database_thread.put_database_operation_into_queue(
                database_operation.DatabaseOperation(enums.SQLQueryType.INSERT_NEW_PROTEIN,
                                                     (0, tmp_protein)))
            self._interface_manager.refresh_main_view()
            #self._interface_manager.pymol_session_manager.reinitialize_session()
            #self._interface_manager.pymol_session_manager.unfreeze_current_protein_pymol_session()
            #self._interface_manager.pymol_session_manager.unfreeze_current_protein_pair_pymol_session()
            #self._main_view_state.restore_main_view_state()
            self._interface_manager.status_bar_manager.show_temporary_message("Importing protein structure finished.")
        except Exception as e:
            logger.error(f"An error occurred during the protein import: {e}")
            self._interface_manager.status_bar_manager.show_error_message("Protein import failed!")
        finally:
            self._interface_manager.stop_wait_cursor()

    def __slot_delete_protein(self):
        try:
            logger.log(log_levels.SLOT_FUNC_LOG_LEVEL_VALUE, "'Delete protein' button on the 'Proteins Tab' was clicked.")
            tmp_dialog = custom_message_box.CustomMessageBoxDelete(
                "Are you sure you want to delete this protein?", "Delete Protein",
                custom_message_box.CustomMessageBoxIcons.WARNING.value
            )
            tmp_dialog.exec_()
            response: bool = tmp_dialog.response
            if response:
                tmp_protein: "protein.Protein" = self._interface_manager.get_current_active_protein_object()
                if self._interface_manager.pymol_session_manager.is_the_current_protein_in_session(tmp_protein.get_molecule_object()):
                    self._interface_manager.pymol_session_manager.reinitialize_session()
                tmp_database_operation = database_operation.DatabaseOperation(enums.SQLQueryType.DELETE_EXISTING_PROTEIN,
                                                                              (0, tmp_protein.get_id()))
                self._database_thread.put_database_operation_into_queue(tmp_database_operation)
                self._interface_manager.get_current_project().delete_specific_protein(tmp_protein.get_molecule_object())
                self._interface_manager.watcher.remove_protein(tmp_protein.get_molecule_object())
                self._interface_manager.remove_protein_from_proteins_model()
                self._interface_manager.refresh_main_view()
        except Exception as e:
            logger.error(f"An error occurred during the protein deletion process: {e}")
            self._interface_manager.status_bar_manager.show_error_message("Protein delete failed!")

    def __slot_save_selected_protein_structure_as_pdb_file(self) -> None:
        """Saves selected protein as pdb file."""
        try:
            logger.log(log_levels.SLOT_FUNC_LOG_LEVEL_VALUE, "'Export protein' button on the 'Proteins Tab' was clicked.")
            file_dialog = QtWidgets.QFileDialog()
            desktop_path = QtCore.QStandardPaths.standardLocations(QtCore.QStandardPaths.DesktopLocation)[0]
            file_dialog.setDirectory(desktop_path)
            file_path, _ = file_dialog.getSaveFileName(
                self._view,
                "Save Protein Structure",
                "",
                "Protein Data Bank File (*.pdb)",
            )
            if file_path:
                tmp_protein: "protein.Protein" = self._interface_manager.get_current_protein_tree_index_object()
                self._active_task = tasks.Task(
                    target=protein_async.save_selected_protein_structure_as_pdb_file,
                    args=(
                        tmp_protein,
                        file_path,
                        self._interface_manager.get_current_project().get_database_filepath()
                    ),
                    post_func=self.__await_save_selected_protein_structure_as_pdb_file,
                )
            else:
                self._interface_manager.stop_wait_cursor()
                self._interface_manager.refresh_main_view()
        except Exception as e:
            logger.error(f"An error occurred: {e}")
            self._interface_manager.status_bar_manager.show_error_message("An unknown error occurred!")
        else:
            self._active_task.start()
            self._interface_manager.start_wait_cursor()

    def __await_save_selected_protein_structure_as_pdb_file(self, result: tuple) -> None:
        try:
            if result[0] == exit_codes.EXIT_CODE_ONE_UNKNOWN_ERROR[0]:
                tmp_dialog = custom_message_box.CustomMessageBoxOk(
                    "Saving the protein as .pdb file failed!",
                    "Save Protein Structure",
                    custom_message_box.CustomMessageBoxIcons.DANGEROUS.value
                )
                tmp_dialog.exec_()
            elif result[0] == exit_codes.EXIT_CODE_ZERO[0]:
                self._interface_manager.status_bar_manager.show_temporary_message("The protein was successfully saved as .pdb file.")
            else:
                tmp_dialog = custom_message_box.CustomMessageBoxOk(
                    "Saving the protein as .pdb file failed with an unexpected error!",
                    "Save Protein Structure",
                    custom_message_box.CustomMessageBoxIcons.DANGEROUS.value
                )
                tmp_dialog.exec_()
            self._interface_manager.refresh_protein_model()
            self._interface_manager.refresh_main_view()
        except Exception as e:
            logger.error(f"An error occurred: {e}")
            self._interface_manager.status_bar_manager.show_error_message("An unknown error occurred!")
        finally:
            self._interface_manager.stop_wait_cursor()

    def __slot_clean_protein_update(self) -> None:
        """Cleans the selected protein structure."""
        try:
            logger.log(log_levels.SLOT_FUNC_LOG_LEVEL_VALUE, "'Clean protein' context menu action was clicked.")
            tmp_dialog = custom_message_box.CustomMessageBoxYesNo(
                "Are you sure you want to clean this protein?\n" "This will remove all organic and solvent components!", "Clean Protein",
                custom_message_box.CustomMessageBoxIcons.WARNING.value
            )
            tmp_dialog.exec_()
            if tmp_dialog.response:
                tmp_main_socket, tmp_general_purpose_socket = self._interface_manager.job_manager.get_general_purpose_socket_pair()
                self._active_task = tasks.Task(
                    target=protein_async.clean_protein_update,
                    args=(
                        self._interface_manager.get_current_active_protein_object(),
                        self._interface_manager.get_current_project().get_database_filepath(),
                        tmp_main_socket,
                        tmp_general_purpose_socket
                    ),
                    post_func=self.__await_clean_protein_update,
                )
                self._active_task.start()
                self._interface_manager.start_wait_cursor()
                self.update_status("Cleaning protein ...")
            else:
                constants.PYSSA_LOGGER.info("No protein has been cleaned.")
                self._interface_manager.stop_wait_cursor()
                self._interface_manager.refresh_main_view()
        except Exception as e:
            logger.error(f"An error occurred: {e}")
            self._interface_manager.status_bar_manager.show_error_message("An unknown error occurred!")
            self._interface_manager.stop_wait_cursor()
            self._interface_manager.refresh_main_view()


    def __await_clean_protein_update(self, return_value: tuple) -> None:
        try:
            if return_value[1] is None:
                self._interface_manager.status_bar_manager.show_error_message("Cleaning protein failed!")
            else:
                self.update_status("Cleaning protein finished.")
                if self._interface_manager.pymol_session_manager.is_the_current_protein_in_session(
                    self._interface_manager.get_current_active_protein_object().get_molecule_object()
                ):
                    self._interface_manager.pymol_session_manager.load_protein_session(
                        self._interface_manager.get_current_active_protein_object()
                    )
        except Exception as e:
            logger.error(f"An error occurred: {e}")
            self._interface_manager.status_bar_manager.show_error_message("An unknown error occurred!")
        finally:
            self._interface_manager.stop_wait_cursor()
            self._interface_manager.refresh_main_view()

    def __slot_rename_selected_protein_structure(self) -> None:
        """Opens a new view to rename the selected protein."""
        logger.log(log_levels.SLOT_FUNC_LOG_LEVEL_VALUE, "'Rename protein' context menu action was clicked.")
        self._external_controller = rename_protein_view_controller.RenameProteinViewController(self._interface_manager)
        self._external_controller.user_input.connect(self.post_rename_selected_protein_structure)
        self._external_controller.restore_ui()
        self._interface_manager.get_rename_protein_view().show()

    def post_rename_selected_protein_structure(self, return_value: tuple) -> None:
        """Renames a selected protein structure."""
        if return_value[1] is True:
            self._active_task = tasks.Task(
                target=protein_async.rename_selected_protein_structure,
                args=(
                    self._interface_manager.get_current_protein_tree_index_object(),
                    return_value[0],
                    self._interface_manager.get_current_project().get_database_filepath()
                ),
                post_func=self.__await_post_rename_selected_protein_structure,
            )
            self._active_task.start()
            self.update_status("Renaming protein ...")
            self._interface_manager.start_wait_cursor()
        else:
            pass

    def __await_post_rename_selected_protein_structure(self, result: tuple) -> None:
        self._view.ui.proteins_tree_view.model().setData(
            self._interface_manager.get_current_protein_tree_index(), result[1], enums.ModelEnum.OBJECT_ROLE
        )
        tmp_database_operation = database_operation.DatabaseOperation(
            enums.SQLQueryType.UPDATE_PYMOL_SESSION_PROTEIN,
            (
                0,
                self._view.ui.proteins_tree_view.model().data(
                    self._interface_manager.get_current_protein_tree_index(),
                    enums.ModelEnum.OBJECT_ROLE
                )
            )
        )
        self._database_thread.put_database_operation_into_queue(tmp_database_operation)
        self._interface_manager.refresh_protein_model()
        self._interface_manager.refresh_main_view()
        self._interface_manager.stop_wait_cursor()
        self.update_status("Renaming protein finished.")

    def __slot_show_protein_chain_sequence(self) -> None:
        try:
            logger.log(log_levels.SLOT_FUNC_LOG_LEVEL_VALUE, "'Show protein sequence' context menu action was clicked.")
            self.tmp_txt_browser = QtWidgets.QTextBrowser()
            try:
                tmp_chain: "chain.Chain" = self._interface_manager.get_current_protein_tree_index_object()
                if tmp_chain.chain_sequence.sequence == "":
                    self.tmp_txt_browser.setText(
                        "This chain is a non-protein chain."
                    )
                else:
                    self.tmp_txt_browser.setText(
                        tmp_chain.chain_sequence.sequence
                    )
            except AttributeError:
                return
            else:
                self.tmp_txt_browser.setWindowTitle("View Protein Sequence")
                self.tmp_txt_browser.setWindowIcon(QtGui.QIcon(constants.PLUGIN_LOGO_FILEPATH))
                self.tmp_txt_browser.resize(500, 150)
                self.tmp_txt_browser.show()
        except Exception as e:
            logger.error(f"An error occurred: {e}")
            self._interface_manager.status_bar_manager.show_error_message("An unknown error occurred!")

    def __slot_update_protein_scene(self):
        try:
            logger.log(log_levels.SLOT_FUNC_LOG_LEVEL_VALUE, "'Update protein scene' button on the 'Proteins Tab' was clicked.")
            self._interface_manager.pymol_session_manager.pymol_interface.scene(a_key="auto", an_action="update")
            self._save_protein_pymol_session()
            self._interface_manager.status_bar_manager.show_temporary_message("PyMOL Scene updated.", a_timeout=1500)
        except Exception as e:
            logger.error(f"An error occurred: {e}")
            self._interface_manager.status_bar_manager.show_error_message("An unknown error occurred!")

    def _update_scene(self) -> None:
        """Updates the current selected PyMOL scene."""
        self._interface_manager.pymol_session_manager.pymol_interface.scene(
            a_key="auto", an_action="update"
        )
        self._interface_manager.status_bar_manager.show_temporary_message("PyMOL Scene updated.", a_timeout=1500)

    def __slot_save_scene(self) -> None:
        """Saves the current view as a new PyMOL scene."""
        try:
            logger.log(log_levels.SLOT_FUNC_LOG_LEVEL_VALUE, "'Create pymol scene' button on the 'Proteins or Protein Pairs Tab' was clicked.")
            self._external_controller = add_scene_view_controller.AddSceneViewController(self._interface_manager)
            self._external_controller.user_input.connect(self.post_save_scene)
            self._external_controller.restore_ui()
            self._interface_manager.get_add_scene_view().show()
        except Exception as e:
            logger.error(f"An error occurred: {e}")
            self._interface_manager.status_bar_manager.show_error_message("An unknown error occurred!")

    def post_save_scene(self, return_value: tuple):
        tmp_scene_name, _ = return_value
        self._interface_manager.pymol_session_manager.pymol_interface.scene(
            a_key=tmp_scene_name, an_action="append"
        )

        if self._interface_manager.current_tab_index == 1:
            self._active_task = tasks.Task(
                target=pymol_session_async.save_protein_pymol_session_to_database,
                args=(
                    self._interface_manager,
                    0
                ),
                post_func=self.__await_save_scene_protein,
            )
            self._active_task.start()
            self._interface_manager.status_bar_manager.show_temporary_message(
                "Adding new scene to protein ...", False)
            self._interface_manager.start_wait_cursor()
            self._interface_manager.add_scene_to_proteins_model(tmp_scene_name)
            self._interface_manager.pymol_session_manager.current_scene_name = tmp_scene_name
            ui_util.set_pymol_scene_name_into_label(self._interface_manager.pymol_session_manager.current_scene_name,
                                                    self._view.ui.lbl_pymol_protein_scene)

        elif self._interface_manager.current_tab_index == 2:
            # The database thread cannot be used here because the session gets loaded again
            # before the new data is in the db
            self._active_task = tasks.Task(
                target=pymol_session_async.save_protein_pair_pymol_session_to_database,
                args=(
                    self._interface_manager,
                    0
                ),
                post_func=self.__await_save_scene_protein_pair,
            )
            self._active_task.start()
            self._interface_manager.status_bar_manager.show_temporary_message(
                "Adding new scene to protein pair ...", False)
            self._interface_manager.start_wait_cursor()
            self._interface_manager.add_scene_to_protein_pairs_model(tmp_scene_name)
            self._interface_manager.pymol_session_manager.current_scene_name = tmp_scene_name
            ui_util.set_pymol_scene_name_into_label(self._interface_manager.pymol_session_manager.current_scene_name,
                                                    self._view.ui.lbl_pymol_protein_pair_scene)
        else:
            logger.warning("The current tab index is not for the proteins nor for the protein pairs tab?!")
            return

    def __await_save_scene_protein(self, return_value: tuple):
        _, exit_flag = return_value
        self._interface_manager.refresh_main_view()
        if exit_flag:
            self._interface_manager.status_bar_manager.show_temporary_message("Adding new scene to protein finished.")
        else:
            self._interface_manager.status_bar_manager.show_error_message("Adding new scene to protein failed!")
        self._interface_manager.stop_wait_cursor()

    def __await_save_scene_protein_pair(self, return_value: tuple):
        _, exit_flag = return_value
        self._interface_manager.refresh_main_view()
        if exit_flag:
            self._interface_manager.status_bar_manager.show_temporary_message("Adding new scene to protein pair finished.")
        else:
            self._interface_manager.status_bar_manager.show_error_message("Adding new scene to protein pair failed!")
        self._interface_manager.stop_wait_cursor()

    def __slot_delete_current_scene(self):
        try:
            logger.log(log_levels.SLOT_FUNC_LOG_LEVEL_VALUE,
                       "'Delete pymol scene' button on the 'Proteins or Protein Pairs Tab' was clicked.")
            tmp_dialog = custom_message_box.CustomMessageBoxDelete(
                "Are you sure you want to delete this scene?", "Delete PyMOL Scene",
                custom_message_box.CustomMessageBoxIcons.WARNING.value
            )
            tmp_dialog.exec_()
            response: bool = tmp_dialog.response
            if response:
                self._interface_manager.pymol_session_manager.pymol_interface.scene(
                    a_key=self._interface_manager.pymol_session_manager.current_scene_name, an_action="clear"
                )
                if self._interface_manager.current_tab_index == 1:
                    self._save_protein_pymol_session()
                    self._interface_manager.remove_scene_from_proteins_model(self._interface_manager.get_current_protein_tree_index())
                    self._interface_manager.refresh_main_view()
                    self._view.ui.lbl_pymol_protein_scene.setText("PyMOL Scene: No Scene Selected")
                elif self._interface_manager.current_tab_index == 2:
                    # The database thread cannot be used here because the session gets loaded again
                    # before the new data is in the db
                    self._active_task = tasks.Task(
                        target=pymol_session_async.save_protein_pair_pymol_session_to_database,
                        args=(
                            self._interface_manager,
                            0
                        ),
                        post_func=self.__await_delete_current_scene,
                    )
                    self._active_task.start()
                    self._interface_manager.status_bar_manager.show_temporary_message(
                        "Deleting selected scene ...", False
                    )
                    self._interface_manager.start_wait_cursor()
                    self._interface_manager.remove_scene_from_protein_pairs_model(
                        self._interface_manager.get_current_protein_pair_tree_index()
                    )
                    self._view.ui.lbl_pymol_protein_pair_scene.setText("PyMOL Scene: No Scene Selected")
                else:
                    logger.warning("The current tab index is not for the proteins nor for the protein pairs tab?!")
                    return
        except Exception as e:
            logger.error(f"An error occurred: {e}")
            self._interface_manager.status_bar_manager.show_error_message("An unknown error occurred!")

    def __await_delete_current_scene(self, return_value: tuple):
        try:
            _, exit_flag = return_value
            self._interface_manager.refresh_main_view()
            if exit_flag:
                self._interface_manager.status_bar_manager.show_temporary_message("Deleted the scene successfully.")
            else:
                self._interface_manager.status_bar_manager.show_error_message("Deleting the scene failed!")
        except Exception as e:
            logger.error(f"An error occurred: {e}")
            self._interface_manager.status_bar_manager.show_error_message("An unknown error occurred!")
        finally:
            self._interface_manager.stop_wait_cursor()

    def _save_protein_pymol_session(self):
        """Saves the session as base64 string and updates the database"""
        tmp_protein = self._interface_manager.get_current_active_protein_object()
        tmp_protein.pymol_session = self._interface_manager.pymol_session_manager.save_current_session_as_base64()
        tmp_database_operation = database_operation.DatabaseOperation(
            enums.SQLQueryType.UPDATE_PYMOL_SESSION_PROTEIN,
            (0, self._interface_manager.get_current_active_protein_object())
        )
        self._database_thread.put_database_operation_into_queue(tmp_database_operation)

    # </editor-fold>

    # <editor-fold desc="Protein Pairs tab methods">
    def open_context_menu_for_protein_pairs(self, position):
        tmp_context_menu = self._protein_pair_tree_context_menu.get_context_menu(
            self._view.ui.protein_pairs_tree_view.selectedIndexes(),
            self._interface_manager.pymol_session_manager.is_the_current_protein_pair_in_session(self._interface_manager.get_current_active_protein_pair_object().name)
        )
        tmp_context_menu.exec_(self._view.ui.protein_pairs_tree_view.viewport().mapToGlobal(position))

    def __slot_open_protein_pair_pymol_session(self):
        try:
            logger.log(log_levels.SLOT_FUNC_LOG_LEVEL_VALUE,
                       "'Open protein pair pymol session' button on the 'Protein Pairs Tab' was clicked.")
            self._view.tg_protein_pair_white_bg.toggle_button.setCheckState(False)
            tmp_protein_pair: "protein_pair.ProteinPair" = self._interface_manager.get_current_active_protein_pair_object()
            print(tmp_protein_pair.protein_1.get_molecule_object())
            print(tmp_protein_pair.protein_1)
            print(tmp_protein_pair.protein_2.get_molecule_object())
            print(tmp_protein_pair.protein_2)
            # fixme: I am no sure if the code below is needed
            # if not self._interface_manager.pymol_session_manager.is_the_current_session_empty():
            #     tmp_flag = True  # Session is NOT empty and needs reinitialization
            # else:
            #     tmp_flag = False  # Session is empty

            tmp_flag = False
            self._active_task = tasks.Task(
                target=pymol_session_async.load_protein_pair_pymol_session,
                args=(
                    tmp_protein_pair,
                    self._interface_manager.pymol_session_manager,
                    tmp_flag
                ),
                post_func=self.__await_open_protein_pair_pymol_session,
            )
        except Exception as e:
            logger.error(f"An error occurred: {e}")
            self._interface_manager.status_bar_manager.show_error_message("An unknown error occurred!")
        else:
            self._active_task.start()
            self._interface_manager.start_wait_cursor()
            self._interface_manager.status_bar_manager.show_temporary_message(
                f"Loading PyMOL session of {tmp_protein_pair.name} ...", False
            )

    def __await_open_protein_pair_pymol_session(self, return_value: tuple):
        try:
            _, exit_boolean = return_value
            self._view.ui.action_protein_regions.setEnabled(False)
            if exit_boolean:
                self._view.ui.action_protein_regions.setEnabled(True)
                self._view.ui.btn_create_protein_pair_scene.setEnabled(True)
                self._view.ui.btn_update_protein_pair_scene.setEnabled(True)
                self._view.ui.lbl_session_name.setText(f"Session Name: {self._interface_manager.pymol_session_manager.session_name}")
                self._interface_manager.pymol_session_manager.current_scene_name = self._view.ui.protein_pairs_tree_view.currentIndex().child(0, 0).child(1, 0).data(Qt.DisplayRole)
                self._interface_manager.pymol_session_manager.load_current_scene()
                ui_util.set_pymol_scene_name_into_label(self._interface_manager.pymol_session_manager.current_scene_name,
                                                        self._view.ui.lbl_pymol_protein_pair_scene)
                logger.info("Successfully opened protein pair session.")
                self._interface_manager.status_bar_manager.show_temporary_message("Loading the PyMOL session was successful.")
                self._view.ui.lbl_info_3.setText("Please select a chain.")
            else:
                logger.error("The protein name could not be found in the object list in PyMOL!")
                self._view.ui.btn_create_protein_pair_scene.setEnabled(False)
                self._view.ui.btn_update_protein_pair_scene.setEnabled(False)
                self._interface_manager.status_bar_manager.show_error_message("Loading the PyMOL session failed!")
                self._view.ui.lbl_info_3.setText("Please load the PyMOL session of the selected protein.")
        except Exception as e:
            logger.error(f"An error occurred: {e}")
            self._interface_manager.status_bar_manager.show_error_message("An unknown error occurred!")
        finally:
            self._interface_manager.refresh_main_view()
            self._interface_manager.stop_wait_cursor()

    def _save_protein_pair_pymol_session(self):
        tmp_protein_pair = self._interface_manager.get_current_active_protein_pair_object()
        tmp_protein_pair.pymol_session = self._interface_manager.pymol_session_manager.save_current_session_as_base64()
        tmp_database_operation = database_operation.DatabaseOperation(
            enums.SQLQueryType.UPDATE_PYMOL_SESSION_PROTEIN_PAIR,
            (0, tmp_protein_pair.get_id(), tmp_protein_pair)
        )
        self._database_thread.put_database_operation_into_queue(tmp_database_operation)

    def __slot_delete_protein_pair_from_project(self):
        try:
            logger.log(log_levels.SLOT_FUNC_LOG_LEVEL_VALUE, "'Delete protein pair' button on the 'Protein Pairs Tab' was clicked.")
            tmp_dialog = custom_message_box.CustomMessageBoxDelete(
                "Are you sure you want to delete this protein pair?","Delete Protein Pair",
                custom_message_box.CustomMessageBoxIcons.WARNING.value
            )
            tmp_dialog.exec_()
            response: bool = tmp_dialog.response
            if response:
                tmp_protein_pair: "protein_pair.ProteinPair" = self._interface_manager.get_current_active_protein_pair_object()
                if self._interface_manager.pymol_session_manager.is_the_current_protein_pair_in_session(tmp_protein_pair.name):
                    self._interface_manager.pymol_session_manager.reinitialize_session()
                tmp_database_operation = database_operation.DatabaseOperation(
                    enums.SQLQueryType.DELETE_EXISTING_PROTEIN_PAIR, (0, tmp_protein_pair.get_id())
                )
                self._database_thread.put_database_operation_into_queue(tmp_database_operation)
                self._interface_manager.get_current_project().delete_specific_protein_pair(tmp_protein_pair.name)
                self._interface_manager.watcher.remove_protein_pair(tmp_protein_pair.name)
                self._interface_manager.remove_protein_pair_from_protein_pairs_model()
                self._interface_manager.refresh_main_view()
        except Exception as e:
            logger.error(f"An error occurred: {e}")
            self._interface_manager.status_bar_manager.show_error_message("An unknown error occurred!")

    def __slot_get_information_about_selected_object_in_protein_pair_branch(self):
        try:
            tmp_type = self._interface_manager.get_current_protein_pair_tree_index_type()

            if tmp_type == "protein_pair":
                logger.log(
                    log_levels.SLOT_FUNC_LOG_LEVEL_VALUE,
                    f"The protein pair object '{self._view.ui.protein_pairs_tree_view.currentIndex().data(Qt.DisplayRole)}' on the 'Protein Pairs Tab' was clicked."
                )
            elif tmp_type == "protein":
                logger.log(
                    log_levels.SLOT_FUNC_LOG_LEVEL_VALUE,
                    f"The protein object '{self._view.ui.protein_pairs_tree_view.currentIndex().data(Qt.DisplayRole)}' on the 'Protein Pairs Tab' was clicked."
                )
            elif tmp_type == "scene":
                tmp_scene_name = self._view.ui.protein_pairs_tree_view.currentIndex().data(Qt.DisplayRole)
                tmp_protein_pair_name = self._view.ui.protein_pairs_tree_view.currentIndex().parent().parent().data(Qt.DisplayRole)
                logger.log(
                    log_levels.SLOT_FUNC_LOG_LEVEL_VALUE,
                    f"The scene '{tmp_scene_name}' of the protein pair '{tmp_protein_pair_name}' on the 'Protein Pairs Tab' was clicked."
                )
                if self._interface_manager.pymol_session_manager.is_the_current_protein_pair_in_session(self._interface_manager.get_current_active_protein_pair_object().name):
                    tmp_scene_name = self._interface_manager.get_current_active_scene_name_of_protein_pair()
                    self._interface_manager.pymol_session_manager.current_scene_name = tmp_scene_name
                    ui_util.set_pymol_scene_name_into_label(self._interface_manager.pymol_session_manager.current_scene_name,
                                                            self._view.ui.lbl_pymol_protein_pair_scene)
                    self._interface_manager.pymol_session_manager.load_scene(tmp_scene_name)

            elif tmp_type == "chain":
                tmp_chain_letter = self._view.ui.protein_pairs_tree_view.currentIndex().data(Qt.DisplayRole)
                tmp_protein_name = self._view.ui.protein_pairs_tree_view.currentIndex().parent().parent().data(Qt.DisplayRole)
                tmp_protein_pair_name = self._view.ui.protein_pairs_tree_view.currentIndex().parent().parent().parent().data(Qt.DisplayRole)
                logger.log(
                    log_levels.SLOT_FUNC_LOG_LEVEL_VALUE,
                    f"The chain object '{tmp_chain_letter}' of the protein '{tmp_protein_name}' of the protein pair '{tmp_protein_pair_name}' on the 'Protein Pairs Tab' was clicked."
                )
                if self._interface_manager.pymol_session_manager.current_scene_name != "" and self._interface_manager.pymol_session_manager.is_the_current_protein_pair_in_session(self._interface_manager.get_current_active_protein_pair_object().name):
                    self.set_icon_for_current_color_in_protein_pairs_tab()
                    self._interface_manager.show_chain_pymol_parameter_for_protein_pairs(self._interface_manager.pymol_session_manager)
                    self._interface_manager.set_repr_state_in_ui_for_protein_pair_chain(self._interface_manager.pymol_session_manager)
                    self._main_view_state.selected_chain_protein_pairs = self._interface_manager.get_current_protein_pair_tree_index()

            elif tmp_type == "header":
                logger.log(
                    log_levels.SLOT_FUNC_LOG_LEVEL_VALUE,
                    f"The header '{self._view.ui.protein_pairs_tree_view.currentIndex().data(Qt.DisplayRole)}' on the 'Protein Pairs Tab' was clicked."
                )
            else:
                logger.warning("Unknown object type occurred in Protein Pairs tab.")
                return
            self._interface_manager.manage_ui_of_protein_pairs_tab(tmp_type, self._interface_manager.pymol_session_manager)
        except Exception as e:
            logger.error(f"An error occurred: {e}")
            self._interface_manager.status_bar_manager.show_error_message("An unknown error occurred!")

    def __slot_color_protein_pair_by_rmsd(self) -> None:
        """Colors the residues in 5 colors depending on their distance to the reference."""
        try:
            logger.log(log_levels.SLOT_FUNC_LOG_LEVEL_VALUE, "'Color protein pair by rmsd' context menu action was clicked.")
            self._active_task = tasks.Task(
                target=protein_pair_async.color_protein_pair_by_rmsd_value,
                args=(
                    self._interface_manager.get_current_protein_pair_tree_index_object(),
                    self._interface_manager.pymol_session_manager
                ),
                post_func=self.__await_color_protein_pair_by_rmsd,
            )
        except Exception as e:
            logger.error(f"An error occurred: {e}")
            self._interface_manager.status_bar_manager.show_error_message("An unknown error occurred!")
        else:
            self._active_task.start()
            self._interface_manager.start_wait_cursor()

    def __await_color_protein_pair_by_rmsd(self, result: tuple) -> None:
        self._interface_manager.stop_wait_cursor()
        self._interface_manager.refresh_main_view()

    def __slot_change_chain_color_protein_pairs(self) -> None:
        try:
            logger.log(log_levels.SLOT_FUNC_LOG_LEVEL_VALUE,
                       "The 'Color' attribute of a protein chain on the 'Protein Pairs Tab' changed.")
            tmp_protein_pair = self._interface_manager.get_current_active_protein_pair_object()
            tmp_protein = self._interface_manager.get_current_active_protein_object_of_protein_pair()
            tmp_chain = self._interface_manager.get_current_active_chain_object_of_protein_pair()
            if self._interface_manager._settings_manager.settings.protein_pairs_tab_use_combobox_for_colors == 1:
                tmp_color = self._view.ui.box_protein_pair_color.currentText()
            else:
                tmp_color = self._view.ui.lbl_protein_pair_current_color.text().strip()
            if self._interface_manager.pymol_session_manager.session_object_type == "protein_pair" and self._interface_manager.pymol_session_manager.session_name == tmp_protein_pair.name:
                # Update pymol parameter in PyMOL
                tmp_protein.pymol_selection.set_selection_for_a_single_chain(tmp_chain.chain_letter)
                self._interface_manager.pymol_session_manager.color_protein(tmp_color,
                                                                            tmp_protein.pymol_selection.selection_string)
                self._update_scene()
                self._save_protein_pair_pymol_session()
            else:
                logger.warning("The color of a protein chain could not be changed. This can be due to UI setup reasons.")
        except Exception as e:
            logger.error(f"An error occurred: {e}")
            self._interface_manager.status_bar_manager.show_error_message("An unknown error occurred!")

    def __slot_change_chain_color_protein_pairs_atoms(self):
        try:
            logger.log(log_levels.SLOT_FUNC_LOG_LEVEL_VALUE,
                       "'Color atoms by element' button on the 'Protein Pairs Tab' was clicked.")
            tmp_selection = self._interface_manager.get_current_active_protein_object_of_protein_pair().pymol_selection
            tmp_selection.set_selection_for_a_single_chain(
                self._interface_manager.get_current_active_chain_object_of_protein_pair().chain_letter)
            self._interface_manager.pymol_session_manager.color_protein(
                'atomic', f"{tmp_selection.selection_string} and not elem C"
            )
            self._interface_manager.pymol_session_manager.color_protein(
                'grey70', f"{tmp_selection.selection_string} and elem C"
            )
            self.reset_icon_for_last_color_in_protein_pairs_tab()
            self._view.ui.lbl_protein_pair_current_color.setText("grey70    ")
            self._view.color_grid_protein_pairs.c_grey_70.setIcon(QtGui.QIcon(":icons/done_round_edges_w200_g200.png"))
            self._view.color_grid_protein_pairs.c_grey_70.setIconSize(
                self._view.color_grid_protein_pairs.c_grey_70.icon().actualSize(QtCore.QSize(14, 14)))
        except Exception as e:
            logger.error(f"An error occurred: {e}")
            self._interface_manager.status_bar_manager.show_error_message("An unknown error occurred!")

    def __slot_change_chain_reset_protein_pairs_atoms(self):
        try:
            logger.log(log_levels.SLOT_FUNC_LOG_LEVEL_VALUE,
                       "'Reset color atoms by element' button on the 'Protein Pairs Tab' was clicked.")
            tmp_selection = self._interface_manager.get_current_active_protein_object_of_protein_pair().pymol_selection
            tmp_selection.set_selection_for_a_single_chain(
                self._interface_manager.get_current_active_chain_object_of_protein_pair().chain_letter)
            self._interface_manager.pymol_session_manager.color_protein(
                self._view.color_grid_protein_pairs.last_clicked_color, f"{tmp_selection.selection_string}"
            )
            self.set_icon_for_current_color_in_protein_pairs_tab()
        except Exception as e:
            logger.error(f"An error occurred: {e}")
            self._interface_manager.status_bar_manager.show_error_message("An unknown error occurred!")

    def __slot_protein_pair_change_background_color(self):
        try:
            if self._view.tg_protein_pair_white_bg.toggle_button.isChecked():
                self._interface_manager.pymol_session_manager.pymol_interface.set_background_color("white")
            else:
                self._interface_manager.pymol_session_manager.pymol_interface.set_background_color("black")
        except Exception as e:
            logger.error(f"An error occurred: {e}")
            self._interface_manager.status_bar_manager.show_error_message("An unknown error occurred!")

    # <editor-fold desc="Color Grid slot methods">
    def set_icon_for_current_color_in_protein_pairs_tab(self):
        try:
            color_index_functions = {
                "red": self.set_color_name_in_label_red_in_protein_pairs_tab,
                "tv_red": self.set_color_name_in_label_tv_red_in_protein_pairs_tab,
                "salmon": self.set_color_name_in_label_salmon_in_protein_pairs_tab,
                "raspberry": self.set_color_name_in_label_raspberry_in_protein_pairs_tab,
                "green": self.set_color_name_in_label_green_in_protein_pairs_tab,
                "tv_green": self.set_color_name_in_label_tv_green_in_protein_pairs_tab,
                "palegreen": self.set_color_name_in_label_palegreen_in_protein_pairs_tab,
                "forest": self.set_color_name_in_label_forest_in_protein_pairs_tab,
                "blue": self.set_color_name_in_label_blue_in_protein_pairs_tab,
                "tv_blue": self.set_color_name_in_label_tv_blue_in_protein_pairs_tab,
                "lightblue": self.set_color_name_in_label_lightblue_in_protein_pairs_tab,
                "skyblue": self.set_color_name_in_label_skyblue_in_protein_pairs_tab,
                "yellow": self.set_color_name_in_label_yellow_in_protein_pairs_tab,
                "tv_yellow": self.set_color_name_in_label_tv_yellow_in_protein_pairs_tab,
                "paleyellow": self.set_color_name_in_label_paleyellow_in_protein_pairs_tab,
                "sand": self.set_color_name_in_label_sand_in_protein_pairs_tab,
                "magenta": self.set_color_name_in_label_magenta_in_protein_pairs_tab,
                "purple": self.set_color_name_in_label_purple_in_protein_pairs_tab,
                "pink": self.set_color_name_in_label_pink_in_protein_pairs_tab,
                "hotpink": self.set_color_name_in_label_hotpink_in_protein_pairs_tab,
                "cyan": self.set_color_name_in_label_cyan_in_protein_pairs_tab,
                "aquamarine": self.set_color_name_in_label_aquamarine_in_protein_pairs_tab,
                "palecyan": self.set_color_name_in_label_palecyan_in_protein_pairs_tab,
                "teal": self.set_color_name_in_label_teal_in_protein_pairs_tab,
                "orange": self.set_color_name_in_label_orange_in_protein_pairs_tab,
                "tv_orange": self.set_color_name_in_label_tv_orange_in_protein_pairs_tab,
                "lightorange": self.set_color_name_in_label_lightorange_in_protein_pairs_tab,
                "olive": self.set_color_name_in_label_olive_in_protein_pairs_tab,
                "white": self.set_color_name_in_label_white_in_protein_pairs_tab,
                "grey70": self.set_color_name_in_label_grey_70_in_protein_pairs_tab,
                "grey30": self.set_color_name_in_label_grey_30_in_protein_pairs_tab,
                "black": self.set_color_name_in_label_black_in_protein_pairs_tab
            }
            tmp_protein = self._interface_manager.get_current_active_protein_object_of_protein_pair()
            tmp_chain = self._interface_manager.get_current_active_chain_object_of_protein_pair()
            tmp_protein.pymol_selection.set_selection_for_a_single_chain(tmp_chain.chain_letter)
            color_index_functions[
                tmp_chain.get_color(tmp_protein.pymol_selection.selection_string,
                                    self._interface_manager.pymol_session_manager)[0]
            ]()
        except Exception as e:
            logger.error(f"An error occurred: {e}")
            self._interface_manager.status_bar_manager.show_error_message("An unknown error occurred!")

    def reset_icon_for_last_color_in_protein_pairs_tab(self):
        try:
            tmp_color_name = self._view.ui.lbl_protein_pair_current_color.text()
            if tmp_color_name == "":
                return
            color_index_functions = {
                "red": self.reset_icon_for_red_in_protein_pairs_tab,
                "tv_red": self.reset_icon_for_tv_red_in_protein_pairs_tab,
                "salmon": self.reset_icon_for_salmon_in_protein_pairs_tab,
                "raspberry": self.reset_icon_for_raspberry_in_protein_pairs_tab,
                "green": self.reset_icon_for_green_in_protein_pairs_tab,
                "tv_green": self.reset_icon_for_tv_green_in_protein_pairs_tab,
                "palegreen": self.reset_icon_for_palegreen_in_protein_pairs_tab,
                "forest": self.reset_icon_for_forest_in_protein_pairs_tab,
                "blue": self.reset_icon_for_blue_in_protein_pairs_tab,
                "tv_blue": self.reset_icon_for_tv_blue_in_protein_pairs_tab,
                "lightblue": self.reset_icon_for_lightblue_in_protein_pairs_tab,
                "skyblue": self.reset_icon_for_skyblue_in_protein_pairs_tab,
                "yellow": self.reset_icon_for_yellow_in_protein_pairs_tab,
                "tv_yellow": self.reset_icon_for_tv_yellow_in_protein_pairs_tab,
                "paleyellow": self.reset_icon_for_paleyellow_in_protein_pairs_tab,
                "sand": self.reset_icon_for_sand_in_protein_pairs_tab,
                "magenta": self.reset_icon_for_magenta_in_protein_pairs_tab,
                "purple": self.reset_icon_for_purple_in_protein_pairs_tab,
                "pink": self.reset_icon_for_pink_in_protein_pairs_tab,
                "hotpink": self.reset_icon_for_hotpink_in_protein_pairs_tab,
                "cyan": self.reset_icon_for_cyan_in_protein_pairs_tab,
                "aquamarine": self.reset_icon_for_aquamarine_in_protein_pairs_tab,
                "palecyan": self.reset_icon_for_palecyan_in_protein_pairs_tab,
                "teal": self.reset_icon_for_teal_in_protein_pairs_tab,
                "orange": self.reset_icon_for_orange_in_protein_pairs_tab,
                "tv_orange": self.reset_icon_for_tv_orange_in_protein_pairs_tab,
                "lightorange": self.reset_icon_for_lightorange_in_protein_pairs_tab,
                "olive": self.reset_icon_for_olive_in_protein_pairs_tab,
                "white": self.reset_icon_for_white_in_protein_pairs_tab,
                "grey70": self.reset_icon_for_grey_70_in_protein_pairs_tab,
                "grey30": self.reset_icon_for_grey_30_in_protein_pairs_tab,
                "black": self.reset_icon_for_black_in_protein_pairs_tab
            }
            color_index_functions[tmp_color_name.strip()]()
        except Exception as e:
            logger.error(f"An error occurred: {e}")
            self._interface_manager.status_bar_manager.show_error_message("An unknown error occurred!")

    # <editor-fold desc="Set color and icon">
    def set_color_name_in_label_red_in_protein_pairs_tab(self):
        self.reset_icon_for_last_color_in_protein_pairs_tab()
        self._view.ui.lbl_protein_pair_current_color.setText("red    ")
        self._view.color_grid_protein_pairs.last_clicked_color = "red"
        self.__slot_change_chain_color_protein_pairs()
        self._view.color_grid_protein_pairs.c_red.setIcon(QtGui.QIcon(":icons/done_round_edges_w200_g200.png"))
        self._view.color_grid_protein_pairs.c_red.setIconSize(self._view.color_grid_protein_pairs.c_red.icon().actualSize(QtCore.QSize(14, 14)))

    def set_color_name_in_label_tv_red_in_protein_pairs_tab(self):
        self.reset_icon_for_last_color_in_protein_pairs_tab()
        self._view.ui.lbl_protein_pair_current_color.setText("tv_red    ")
        self._view.color_grid_protein_pairs.last_clicked_color = "tv_red"
        self.__slot_change_chain_color_protein_pairs()
        self._view.color_grid_protein_pairs.c_tv_red.setIcon(QtGui.QIcon(":icons/done_round_edges_w200_g200.png"))
        self._view.color_grid_protein_pairs.c_tv_red.setIconSize(self._view.color_grid_protein_pairs.c_tv_red.icon().actualSize(QtCore.QSize(14, 14)))

    def set_color_name_in_label_salmon_in_protein_pairs_tab(self):
        self.reset_icon_for_last_color_in_protein_pairs_tab()
        self._view.ui.lbl_protein_pair_current_color.setText("salmon    ")
        self._view.color_grid_protein_pairs.last_clicked_color = "salmon"
        self.__slot_change_chain_color_protein_pairs()
        self._view.color_grid_protein_pairs.c_salomon.setIcon(QtGui.QIcon(":icons/done_round_edges_w200_g200.png"))
        self._view.color_grid_protein_pairs.c_salomon.setIconSize(self._view.color_grid_protein_pairs.c_salomon.icon().actualSize(QtCore.QSize(14, 14)))

    def set_color_name_in_label_raspberry_in_protein_pairs_tab(self):
        self.reset_icon_for_last_color_in_protein_pairs_tab()
        self._view.ui.lbl_protein_pair_current_color.setText("raspberry    ")
        self._view.color_grid_protein_pairs.last_clicked_color = "raspberry"
        self.__slot_change_chain_color_protein_pairs()
        self._view.color_grid_protein_pairs.c_raspberry.setIcon(QtGui.QIcon(":icons/done_round_edges_w200_g200.png"))
        self._view.color_grid_protein_pairs.c_raspberry.setIconSize(self._view.color_grid_protein_pairs.c_raspberry.icon().actualSize(QtCore.QSize(14, 14)))

    def set_color_name_in_label_green_in_protein_pairs_tab(self):
        self.reset_icon_for_last_color_in_protein_pairs_tab()
        self._view.ui.lbl_protein_pair_current_color.setText("green    ")
        self._view.color_grid_protein_pairs.last_clicked_color = "green"
        self.__slot_change_chain_color_protein_pairs()
        self._view.color_grid_protein_pairs.c_green.setIcon(QtGui.QIcon(":icons/done_round_edges_w200_g200.png"))
        self._view.color_grid_protein_pairs.c_green.setIconSize(
            self._view.color_grid_protein_pairs.c_green.icon().actualSize(QtCore.QSize(14, 14)))

    def set_color_name_in_label_tv_green_in_protein_pairs_tab(self):
        self.reset_icon_for_last_color_in_protein_pairs_tab()
        self._view.ui.lbl_protein_pair_current_color.setText("tv_green    ")
        self._view.color_grid_protein_pairs.last_clicked_color = "tv_green"
        self.__slot_change_chain_color_protein_pairs()
        self._view.color_grid_protein_pairs.c_tv_green.setIcon(QtGui.QIcon(":icons/done_round_edges_w200_g200.png"))
        self._view.color_grid_protein_pairs.c_tv_green.setIconSize(
            self._view.color_grid_protein_pairs.c_tv_green.icon().actualSize(QtCore.QSize(14, 14)))

    def set_color_name_in_label_palegreen_in_protein_pairs_tab(self):
        self.reset_icon_for_last_color_in_protein_pairs_tab()
        self._view.ui.lbl_protein_pair_current_color.setText("palegreen    ")
        self._view.color_grid_protein_pairs.last_clicked_color = "palegreen"
        self.__slot_change_chain_color_protein_pairs()
        self._view.color_grid_protein_pairs.c_palegreen.setIcon(QtGui.QIcon(":icons/done_round_edges_w200_g200.png"))
        self._view.color_grid_protein_pairs.c_palegreen.setIconSize(
            self._view.color_grid_protein_pairs.c_palegreen.icon().actualSize(QtCore.QSize(14, 14)))

    def set_color_name_in_label_forest_in_protein_pairs_tab(self):
        self.reset_icon_for_last_color_in_protein_pairs_tab()
        self._view.ui.lbl_protein_pair_current_color.setText("forest    ")
        self._view.color_grid_protein_pairs.last_clicked_color = "forest"
        self.__slot_change_chain_color_protein_pairs()
        self._view.color_grid_protein_pairs.c_forest.setIcon(QtGui.QIcon(":icons/done_round_edges_w200_g200.png"))
        self._view.color_grid_protein_pairs.c_forest.setIconSize(
            self._view.color_grid_protein_pairs.c_forest.icon().actualSize(QtCore.QSize(14, 14)))

    def set_color_name_in_label_blue_in_protein_pairs_tab(self):
        self.reset_icon_for_last_color_in_protein_pairs_tab()
        self._view.ui.lbl_protein_pair_current_color.setText("blue    ")
        self._view.color_grid_protein_pairs.last_clicked_color = "blue"
        self.__slot_change_chain_color_protein_pairs()
        self._view.color_grid_protein_pairs.c_blue.setIcon(QtGui.QIcon(
            ":icons/done_round_edges_w200_g200.png"))
        self._view.color_grid_protein_pairs.c_blue.setIconSize(self._view.color_grid_protein_pairs.c_blue.icon().actualSize(QtCore.QSize(14, 14)))

    def set_color_name_in_label_tv_blue_in_protein_pairs_tab(self):
        self.reset_icon_for_last_color_in_protein_pairs_tab()
        self._view.ui.lbl_protein_pair_current_color.setText("tv_blue    ")
        self._view.color_grid_protein_pairs.last_clicked_color = "tv_blue"
        self.__slot_change_chain_color_protein_pairs()
        self._view.color_grid_protein_pairs.c_tv_blue.setIcon(QtGui.QIcon(":icons/done_round_edges_w200_g200.png"))
        self._view.color_grid_protein_pairs.c_tv_blue.setIconSize(
            self._view.color_grid_protein_pairs.c_tv_blue.icon().actualSize(QtCore.QSize(14, 14)))

    def set_color_name_in_label_lightblue_in_protein_pairs_tab(self):
        self.reset_icon_for_last_color_in_protein_pairs_tab()
        self._view.ui.lbl_protein_pair_current_color.setText("lightblue    ")
        self._view.color_grid_protein_pairs.last_clicked_color = "lightblue"
        self.__slot_change_chain_color_protein_pairs()
        self._view.color_grid_protein_pairs.c_lightblue.setIcon(QtGui.QIcon(":icons/done_round_edges_w200_g200.png"))
        self._view.color_grid_protein_pairs.c_lightblue.setIconSize(
            self._view.color_grid_protein_pairs.c_lightblue.icon().actualSize(QtCore.QSize(14, 14)))

    def set_color_name_in_label_skyblue_in_protein_pairs_tab(self):
        self.reset_icon_for_last_color_in_protein_pairs_tab()
        self._view.ui.lbl_protein_pair_current_color.setText("skyblue    ")
        self._view.color_grid_protein_pairs.last_clicked_color = "skyblue"
        self.__slot_change_chain_color_protein_pairs()
        self._view.color_grid_protein_pairs.c_skyblue.setIcon(QtGui.QIcon(":icons/done_round_edges_w200_g200.png"))
        self._view.color_grid_protein_pairs.c_skyblue.setIconSize(
            self._view.color_grid_protein_pairs.c_skyblue.icon().actualSize(QtCore.QSize(14, 14)))

    def set_color_name_in_label_yellow_in_protein_pairs_tab(self):
        self.reset_icon_for_last_color_in_protein_pairs_tab()
        self._view.ui.lbl_protein_pair_current_color.setText("yellow    ")
        self._view.color_grid_protein_pairs.last_clicked_color = "yellow"
        self.__slot_change_chain_color_protein_pairs()
        self._view.color_grid_protein_pairs.c_yellow.setIcon(QtGui.QIcon(":icons/done_round_edges_w200_g200.png"))
        self._view.color_grid_protein_pairs.c_yellow.setIconSize(
            self._view.color_grid_protein_pairs.c_yellow.icon().actualSize(QtCore.QSize(14, 14)))

    def set_color_name_in_label_tv_yellow_in_protein_pairs_tab(self):
        self.reset_icon_for_last_color_in_protein_pairs_tab()
        self._view.ui.lbl_protein_pair_current_color.setText("tv_yellow    ")
        self._view.color_grid_protein_pairs.last_clicked_color = "tv_yellow"
        self.__slot_change_chain_color_protein_pairs()
        self._view.color_grid_protein_pairs.c_tv_yellow.setIcon(QtGui.QIcon(":icons/done_round_edges_w200_g200.png"))
        self._view.color_grid_protein_pairs.c_tv_yellow.setIconSize(
            self._view.color_grid_protein_pairs.c_tv_yellow.icon().actualSize(QtCore.QSize(14, 14)))

    def set_color_name_in_label_paleyellow_in_protein_pairs_tab(self):
        self.reset_icon_for_last_color_in_protein_pairs_tab()
        self._view.ui.lbl_protein_pair_current_color.setText("paleyellow    ")
        self._view.color_grid_protein_pairs.last_clicked_color = "paleyellow"
        self.__slot_change_chain_color_protein_pairs()
        self._view.color_grid_protein_pairs.c_paleyellow.setIcon(QtGui.QIcon(":icons/done_round_edges_w200_g200.png"))
        self._view.color_grid_protein_pairs.c_paleyellow.setIconSize(
            self._view.color_grid_protein_pairs.c_paleyellow.icon().actualSize(QtCore.QSize(14, 14)))

    def set_color_name_in_label_sand_in_protein_pairs_tab(self):
        self.reset_icon_for_last_color_in_protein_pairs_tab()
        self._view.ui.lbl_protein_pair_current_color.setText("sand    ")
        self._view.color_grid_protein_pairs.last_clicked_color = "sand"
        self.__slot_change_chain_color_protein_pairs()
        self._view.color_grid_protein_pairs.c_sand.setIcon(QtGui.QIcon(":icons/done_round_edges_w200_g200.png"))
        self._view.color_grid_protein_pairs.c_sand.setIconSize(
            self._view.color_grid_protein_pairs.c_sand.icon().actualSize(QtCore.QSize(14, 14)))

    def set_color_name_in_label_magenta_in_protein_pairs_tab(self):
        self.reset_icon_for_last_color_in_protein_pairs_tab()
        self._view.ui.lbl_protein_pair_current_color.setText("magenta    ")
        self._view.color_grid_protein_pairs.last_clicked_color = "magenta"
        self.__slot_change_chain_color_protein_pairs()
        self._view.color_grid_protein_pairs.c_magenta.setIcon(QtGui.QIcon(":icons/done_round_edges_w200_g200.png"))
        self._view.color_grid_protein_pairs.c_magenta.setIconSize(
            self._view.color_grid_protein_pairs.c_magenta.icon().actualSize(QtCore.QSize(14, 14)))

    def set_color_name_in_label_purple_in_protein_pairs_tab(self):
        self.reset_icon_for_last_color_in_protein_pairs_tab()
        self._view.ui.lbl_protein_pair_current_color.setText("purple    ")
        self._view.color_grid_protein_pairs.last_clicked_color = "purple"
        self.__slot_change_chain_color_protein_pairs()
        self._view.color_grid_protein_pairs.c_purple.setIcon(QtGui.QIcon(":icons/done_round_edges_w200_g200.png"))
        self._view.color_grid_protein_pairs.c_purple.setIconSize(
            self._view.color_grid_protein_pairs.c_purple.icon().actualSize(QtCore.QSize(14, 14)))

    def set_color_name_in_label_pink_in_protein_pairs_tab(self):
        self.reset_icon_for_last_color_in_protein_pairs_tab()
        self._view.ui.lbl_protein_pair_current_color.setText("pink    ")
        self._view.color_grid_protein_pairs.last_clicked_color = "pink"
        self.__slot_change_chain_color_protein_pairs()
        self._view.color_grid_protein_pairs.c_pink.setIcon(QtGui.QIcon(":icons/done_round_edges_w200_g200.png"))
        self._view.color_grid_protein_pairs.c_pink.setIconSize(
            self._view.color_grid_protein_pairs.c_pink.icon().actualSize(QtCore.QSize(14, 14)))

    def set_color_name_in_label_hotpink_in_protein_pairs_tab(self):
        self.reset_icon_for_last_color_in_protein_pairs_tab()
        self._view.ui.lbl_protein_pair_current_color.setText("hotpink    ")
        self._view.color_grid_protein_pairs.last_clicked_color = "hotpink"
        self.__slot_change_chain_color_protein_pairs()
        self._view.color_grid_protein_pairs.c_hotpink.setIcon(QtGui.QIcon(":icons/done_round_edges_w200_g200.png"))
        self._view.color_grid_protein_pairs.c_hotpink.setIconSize(
            self._view.color_grid_protein_pairs.c_hotpink.icon().actualSize(QtCore.QSize(14, 14)))

    def set_color_name_in_label_cyan_in_protein_pairs_tab(self):
        self.reset_icon_for_last_color_in_protein_pairs_tab()
        self._view.ui.lbl_protein_pair_current_color.setText("cyan    ")
        self._view.color_grid_protein_pairs.last_clicked_color = "cyan"
        self.__slot_change_chain_color_protein_pairs()
        self._view.color_grid_protein_pairs.c_cyan.setIcon(QtGui.QIcon(":icons/done_round_edges_w200_g200.png"))
        self._view.color_grid_protein_pairs.c_cyan.setIconSize(
            self._view.color_grid_protein_pairs.c_cyan.icon().actualSize(QtCore.QSize(14, 14)))

    def set_color_name_in_label_aquamarine_in_protein_pairs_tab(self):
        self.reset_icon_for_last_color_in_protein_pairs_tab()
        self._view.ui.lbl_protein_pair_current_color.setText("aquamarine    ")
        self._view.color_grid_protein_pairs.last_clicked_color = "aquamarine"
        self.__slot_change_chain_color_protein_pairs()
        self._view.color_grid_protein_pairs.c_aquamarine.setIcon(QtGui.QIcon(":icons/done_round_edges_w200_g200.png"))
        self._view.color_grid_protein_pairs.c_aquamarine.setIconSize(
            self._view.color_grid_protein_pairs.c_aquamarine.icon().actualSize(QtCore.QSize(14, 14)))

    def set_color_name_in_label_palecyan_in_protein_pairs_tab(self):
        self.reset_icon_for_last_color_in_protein_pairs_tab()
        self._view.ui.lbl_protein_pair_current_color.setText("palecyan    ")
        self._view.color_grid_protein_pairs.last_clicked_color = "palecyan"
        self.__slot_change_chain_color_protein_pairs()
        self._view.color_grid_protein_pairs.c_palecyan.setIcon(QtGui.QIcon(":icons/done_round_edges_w200_g200.png"))
        self._view.color_grid_protein_pairs.c_palecyan.setIconSize(
            self._view.color_grid_protein_pairs.c_palecyan.icon().actualSize(QtCore.QSize(14, 14)))

    def set_color_name_in_label_teal_in_protein_pairs_tab(self):
        self.reset_icon_for_last_color_in_protein_pairs_tab()
        self._view.ui.lbl_protein_pair_current_color.setText("teal    ")
        self._view.color_grid_protein_pairs.last_clicked_color = "teal"
        self.__slot_change_chain_color_protein_pairs()
        self._view.color_grid_protein_pairs.c_teal.setIcon(QtGui.QIcon(":icons/done_round_edges_w200_g200.png"))
        self._view.color_grid_protein_pairs.c_teal.setIconSize(
            self._view.color_grid_protein_pairs.c_teal.icon().actualSize(QtCore.QSize(14, 14)))

    def set_color_name_in_label_orange_in_protein_pairs_tab(self):
        self.reset_icon_for_last_color_in_protein_pairs_tab()
        self._view.ui.lbl_protein_pair_current_color.setText("orange    ")
        self._view.color_grid_protein_pairs.last_clicked_color = "orange"
        self.__slot_change_chain_color_protein_pairs()
        self._view.color_grid_protein_pairs.c_orange.setIcon(QtGui.QIcon(":icons/done_round_edges_w200_g200.png"))
        self._view.color_grid_protein_pairs.c_orange.setIconSize(
            self._view.color_grid_protein_pairs.c_orange.icon().actualSize(QtCore.QSize(14, 14)))

    def set_color_name_in_label_tv_orange_in_protein_pairs_tab(self):
        self.reset_icon_for_last_color_in_protein_pairs_tab()
        self._view.ui.lbl_protein_pair_current_color.setText("tv_orange    ")
        self._view.color_grid_protein_pairs.last_clicked_color = "tv_orange"
        self.__slot_change_chain_color_protein_pairs()
        self._view.color_grid_protein_pairs.c_tv_orange.setIcon(QtGui.QIcon(":icons/done_round_edges_w200_g200.png"))
        self._view.color_grid_protein_pairs.c_tv_orange.setIconSize(
            self._view.color_grid_protein_pairs.c_tv_orange.icon().actualSize(QtCore.QSize(14, 14)))

    def set_color_name_in_label_lightorange_in_protein_pairs_tab(self):
        self.reset_icon_for_last_color_in_protein_pairs_tab()
        self._view.ui.lbl_protein_pair_current_color.setText("lightorange    ")
        self._view.color_grid_protein_pairs.last_clicked_color = "lightorange"
        self.__slot_change_chain_color_protein_pairs()
        self._view.color_grid_protein_pairs.c_lightorange.setIcon(QtGui.QIcon(":icons/done_round_edges_w200_g200.png"))
        self._view.color_grid_protein_pairs.c_lightorange.setIconSize(
            self._view.color_grid_protein_pairs.c_lightorange.icon().actualSize(QtCore.QSize(14, 14)))

    def set_color_name_in_label_olive_in_protein_pairs_tab(self):
        self.reset_icon_for_last_color_in_protein_pairs_tab()
        self._view.ui.lbl_protein_pair_current_color.setText("olive    ")
        self._view.color_grid_protein_pairs.last_clicked_color = "olive"
        self.__slot_change_chain_color_protein_pairs()
        self._view.color_grid_protein_pairs.c_olive.setIcon(QtGui.QIcon(":icons/done_round_edges_w200_g200.png"))
        self._view.color_grid_protein_pairs.c_olive.setIconSize(
            self._view.color_grid_protein_pairs.c_olive.icon().actualSize(QtCore.QSize(14, 14)))

    def set_color_name_in_label_white_in_protein_pairs_tab(self):
        self.reset_icon_for_last_color_in_protein_pairs_tab()
        self._view.ui.lbl_protein_pair_current_color.setText("white    ")
        self._view.color_grid_protein_pairs.last_clicked_color = "white"
        self.__slot_change_chain_color_protein_pairs()
        self._view.color_grid_protein_pairs.c_white.setIcon(QtGui.QIcon(":icons/done_round_edges_w200_g200.png"))
        self._view.color_grid_protein_pairs.c_white.setIconSize(
            self._view.color_grid_protein_pairs.c_white.icon().actualSize(QtCore.QSize(14, 14)))

    def set_color_name_in_label_grey_70_in_protein_pairs_tab(self):
        tmp_protein = self._interface_manager.get_current_active_protein_object_of_protein_pair()
        tmp_chain = self._interface_manager.get_current_active_chain_object_of_protein_pair()
        tmp_protein.pymol_selection.set_selection_for_a_single_chain(tmp_chain.chain_letter)
        tmp_is_colored_by_elements = tmp_chain.get_color(tmp_protein.pymol_selection.selection_string,
                                                         self._interface_manager.pymol_session_manager)[1]
        self.reset_icon_for_last_color_in_protein_pairs_tab()
        self._view.ui.lbl_protein_pair_current_color.setText("grey70    ")
        self.__slot_change_chain_color_protein_pairs()
        if tmp_is_colored_by_elements:
            self.__slot_change_chain_color_protein_pairs_atoms()
        else:
            self._view.color_grid_protein_pairs.last_clicked_color = "grey70"
        self._view.color_grid_protein_pairs.c_grey_70.setIcon(QtGui.QIcon(":icons/done_round_edges_w200_g200.png"))
        self._view.color_grid_protein_pairs.c_grey_70.setIconSize(
            self._view.color_grid_protein_pairs.c_grey_70.icon().actualSize(QtCore.QSize(14, 14)))

    def set_color_name_in_label_grey_30_in_protein_pairs_tab(self):
        self.reset_icon_for_last_color_in_protein_pairs_tab()
        self._view.ui.lbl_protein_pair_current_color.setText("grey30    ")
        self._view.color_grid_protein_pairs.last_clicked_color = "grey30"
        self.__slot_change_chain_color_protein_pairs()
        self._view.color_grid_protein_pairs.c_grey_30.setIcon(QtGui.QIcon(":icons/done_round_edges_w200_g200.png"))
        self._view.color_grid_protein_pairs.c_grey_30.setIconSize(
            self._view.color_grid_protein_pairs.c_grey_30.icon().actualSize(QtCore.QSize(14, 14)))

    def set_color_name_in_label_black_in_protein_pairs_tab(self):
        self.reset_icon_for_last_color_in_protein_pairs_tab()
        self._view.ui.lbl_protein_pair_current_color.setText("black    ")
        self._view.color_grid_protein_pairs.last_clicked_color = "black"
        self.__slot_change_chain_color_protein_pairs()
        self._view.color_grid_protein_pairs.c_black.setIcon(QtGui.QIcon(":icons/done_round_edges_w200_g200.png"))
        self._view.color_grid_protein_pairs.c_black.setIconSize(
            self._view.color_grid_protein_pairs.c_black.icon().actualSize(QtCore.QSize(14, 14)))
    # </editor-fold>

    # <editor-fold desc="Reset Icon">
    def reset_icon_for_red_in_protein_pairs_tab(self):
        self._view.ui.lbl_protein_pair_current_color.setText("red")
        self._view.color_grid_protein_pairs.c_red.setIcon(QtGui.QIcon())

    def reset_icon_for_tv_red_in_protein_pairs_tab(self):
        self._view.ui.lbl_protein_pair_current_color.setText("tv_red")
        self._view.color_grid_protein_pairs.c_tv_red.setIcon(QtGui.QIcon())

    def reset_icon_for_salmon_in_protein_pairs_tab(self):
        self._view.ui.lbl_protein_pair_current_color.setText("salmon")
        self._view.color_grid_protein_pairs.c_salomon.setIcon(QtGui.QIcon())

    def reset_icon_for_raspberry_in_protein_pairs_tab(self):
        self._view.ui.lbl_protein_pair_current_color.setText("raspberry")
        self._view.color_grid_protein_pairs.c_raspberry.setIcon(QtGui.QIcon())

    def reset_icon_for_green_in_protein_pairs_tab(self):
        self._view.ui.lbl_protein_pair_current_color.setText("green")
        self._view.color_grid_protein_pairs.c_green.setIcon(QtGui.QIcon())

    def reset_icon_for_tv_green_in_protein_pairs_tab(self):
        self._view.ui.lbl_protein_pair_current_color.setText("tv_green")
        self._view.color_grid_protein_pairs.c_tv_green.setIcon(QtGui.QIcon())

    def reset_icon_for_palegreen_in_protein_pairs_tab(self):
        self._view.ui.lbl_protein_pair_current_color.setText("palegreen")
        self._view.color_grid_protein_pairs.c_palegreen.setIcon(QtGui.QIcon())

    def reset_icon_for_forest_in_protein_pairs_tab(self):
        self._view.ui.lbl_protein_pair_current_color.setText("forest")
        self._view.color_grid_protein_pairs.c_forest.setIcon(QtGui.QIcon())

    def reset_icon_for_blue_in_protein_pairs_tab(self):
        self._view.ui.lbl_protein_pair_current_color.setText("blue")
        self._view.color_grid_protein_pairs.c_blue.setIcon(QtGui.QIcon())

    def reset_icon_for_tv_blue_in_protein_pairs_tab(self):
        self._view.ui.lbl_protein_pair_current_color.setText("tv_blue")
        self._view.color_grid_protein_pairs.c_tv_blue.setIcon(QtGui.QIcon())

    def reset_icon_for_lightblue_in_protein_pairs_tab(self):
        self._view.ui.lbl_protein_pair_current_color.setText("lightblue")
        self._view.color_grid_protein_pairs.c_lightblue.setIcon(QtGui.QIcon())

    def reset_icon_for_skyblue_in_protein_pairs_tab(self):
        self._view.ui.lbl_protein_pair_current_color.setText("skyblue")
        self._view.color_grid_protein_pairs.c_skyblue.setIcon(QtGui.QIcon())

    def reset_icon_for_yellow_in_protein_pairs_tab(self):
        self._view.ui.lbl_protein_pair_current_color.setText("yellow")
        self._view.color_grid_protein_pairs.c_yellow.setIcon(QtGui.QIcon())

    def reset_icon_for_tv_yellow_in_protein_pairs_tab(self):
        self._view.ui.lbl_protein_pair_current_color.setText("tv_yellow")
        self._view.color_grid_protein_pairs.c_tv_yellow.setIcon(QtGui.QIcon())

    def reset_icon_for_paleyellow_in_protein_pairs_tab(self):
        self._view.ui.lbl_protein_pair_current_color.setText("paleyellow")
        self._view.color_grid_protein_pairs.c_paleyellow.setIcon(QtGui.QIcon())

    def reset_icon_for_sand_in_protein_pairs_tab(self):
        self._view.ui.lbl_protein_pair_current_color.setText("sand")
        self._view.color_grid_protein_pairs.c_sand.setIcon(QtGui.QIcon())

    def reset_icon_for_magenta_in_protein_pairs_tab(self):
        self._view.ui.lbl_protein_pair_current_color.setText("magenta")
        self._view.color_grid_protein_pairs.c_magenta.setIcon(QtGui.QIcon())

    def reset_icon_for_purple_in_protein_pairs_tab(self):
        self._view.ui.lbl_protein_pair_current_color.setText("purple")
        self._view.color_grid_protein_pairs.c_purple.setIcon(QtGui.QIcon())

    def reset_icon_for_pink_in_protein_pairs_tab(self):
        self._view.ui.lbl_protein_pair_current_color.setText("pink")
        self._view.color_grid_protein_pairs.c_pink.setIcon(QtGui.QIcon())

    def reset_icon_for_hotpink_in_protein_pairs_tab(self):
        self._view.ui.lbl_protein_pair_current_color.setText("hotpink")
        self._view.color_grid_protein_pairs.c_hotpink.setIcon(QtGui.QIcon())

    def reset_icon_for_cyan_in_protein_pairs_tab(self):
        self._view.ui.lbl_protein_pair_current_color.setText("cyan")
        self._view.color_grid_protein_pairs.c_cyan.setIcon(QtGui.QIcon())

    def reset_icon_for_aquamarine_in_protein_pairs_tab(self):
        self._view.ui.lbl_protein_pair_current_color.setText("aquamarine")
        self._view.color_grid_protein_pairs.c_aquamarine.setIcon(QtGui.QIcon())

    def reset_icon_for_palecyan_in_protein_pairs_tab(self):
        self._view.ui.lbl_protein_pair_current_color.setText("palecyan")
        self._view.color_grid_protein_pairs.c_palecyan.setIcon(QtGui.QIcon())

    def reset_icon_for_teal_in_protein_pairs_tab(self):
        self._view.ui.lbl_protein_pair_current_color.setText("teal")
        self._view.color_grid_protein_pairs.c_teal.setIcon(QtGui.QIcon())

    def reset_icon_for_orange_in_protein_pairs_tab(self):
        self._view.ui.lbl_protein_pair_current_color.setText("orange")
        self._view.color_grid_protein_pairs.c_orange.setIcon(QtGui.QIcon())

    def reset_icon_for_tv_orange_in_protein_pairs_tab(self):
        self._view.ui.lbl_protein_pair_current_color.setText("tv_orange")
        self._view.color_grid_protein_pairs.c_tv_orange.setIcon(QtGui.QIcon())

    def reset_icon_for_lightorange_in_protein_pairs_tab(self):
        self._view.ui.lbl_protein_pair_current_color.setText("lightorange")
        self._view.color_grid_protein_pairs.c_lightorange.setIcon(QtGui.QIcon())

    def reset_icon_for_olive_in_protein_pairs_tab(self):
        self._view.ui.lbl_protein_pair_current_color.setText("olive")
        self._view.color_grid_protein_pairs.c_olive.setIcon(QtGui.QIcon())

    def reset_icon_for_white_in_protein_pairs_tab(self):
        self._view.ui.lbl_protein_pair_current_color.setText("white")
        self._view.color_grid_protein_pairs.c_white.setIcon(QtGui.QIcon())

    def reset_icon_for_grey_70_in_protein_pairs_tab(self):
        self._view.ui.lbl_protein_pair_current_color.setText("grey70")
        self._view.color_grid_protein_pairs.c_grey_70.setIcon(QtGui.QIcon())

    def reset_icon_for_grey_30_in_protein_pairs_tab(self):
        self._view.ui.lbl_protein_pair_current_color.setText("grey30")
        self._view.color_grid_protein_pairs.c_grey_30.setIcon(QtGui.QIcon())

    def reset_icon_for_black_in_protein_pairs_tab(self):
        self._view.ui.lbl_protein_pair_current_color.setText("black")
        self._view.color_grid_protein_pairs.c_black.setIcon(QtGui.QIcon())
    # </editor-fold>
    # </editor-fold>

    # <editor-fold desc="Representations">
    # hydrogens
    def __slot_protein_pair_chain_with_hydrogens(self):
        pass


    def __slot_show_protein_pair_chain_with_hydrogens(self):
        try:
            tmp_protein = self._interface_manager.get_current_active_protein_object_of_protein_pair()
            tmp_chain = self._interface_manager.get_current_active_chain_object_of_protein_pair()
            if self._view.tg_protein_pair_sticks.toggle_button.isChecked():
                self._interface_manager.pymol_session_manager.show_specific_representation(
                    "sticks", f"h. and chain {tmp_chain.chain_letter} and {tmp_protein.get_molecule_object()}"
                )
            if self._view.tg_protein_pair_lines.toggle_button.isChecked():
                self._interface_manager.pymol_session_manager.show_specific_representation(
                    "lines", f"h. and chain {tmp_chain.chain_letter} and {tmp_protein.get_molecule_object()}"
                )
            if self._view.tg_protein_pair_spheres.toggle_button.isChecked():
                self._interface_manager.pymol_session_manager.show_specific_representation(
                    "spheres", f"h. and chain {tmp_chain.chain_letter} and {tmp_protein.get_molecule_object()}"
                )
        except Exception as e:
            logger.error(f"An error occurred: {e}")
            self._interface_manager.status_bar_manager.show_error_message("An unknown error occurred!")

    def __slot_hide_protein_pair_chain_with_hydrogens(self):
        try:
            tmp_protein = self._interface_manager.get_current_active_protein_object_of_protein_pair()
            tmp_chain = self._interface_manager.get_current_active_chain_object_of_protein_pair()
            if self._view.tg_protein_pair_sticks.toggle_button.isChecked():
                self._interface_manager.pymol_session_manager.hide_specific_representation(
                    "sticks", f"h. and chain {tmp_chain.chain_letter} and {tmp_protein.get_molecule_object()}"
                )
            if self._view.tg_protein_pair_lines.toggle_button.isChecked():
                self._interface_manager.pymol_session_manager.hide_specific_representation(
                    "lines", f"h. and chain {tmp_chain.chain_letter} and {tmp_protein.get_molecule_object()}"
                )
            if self._view.tg_protein_pair_spheres.toggle_button.isChecked():
                self._interface_manager.pymol_session_manager.hide_specific_representation(
                    "spheres", f"h. and chain {tmp_chain.chain_letter} and {tmp_protein.get_molecule_object()}"
                )
        except Exception as e:
            logger.error(f"An error occurred: {e}")
            self._interface_manager.status_bar_manager.show_error_message("An unknown error occurred!")

    # cartoon
    def __slot_protein_pair_chain_as_cartoon(self):
        try:
            logger.log(log_levels.SLOT_FUNC_LOG_LEVEL_VALUE,
                       "'Cartoon' toggle on the 'Protein Pairs Tab' was clicked.")
            tmp_selection = self._interface_manager.get_current_active_protein_object_of_protein_pair().pymol_selection
            tmp_selection.set_selection_for_a_single_chain(
                self._interface_manager.get_current_active_chain_object_of_protein_pair().chain_letter)
            if self._view.ui.cb_protein_pair_cartoon.isChecked() and self._interface_manager.get_protein_pair_repr_toggle_flag() == 0:
                #tmp_selection.show_selection_in_a_specific_representation(enums.PyMOLRepresentation.CARTOON.value)
                self._interface_manager.pymol_session_manager.show_specific_representation(
                    enums.PyMOLRepresentation.CARTOON.value, tmp_selection.selection_string
                )
            elif self._view.tg_protein_pair_cartoon.toggle_button.isChecked() and self._interface_manager.get_protein_pair_repr_toggle_flag() == 1:
                #tmp_selection.show_selection_in_a_specific_representation(enums.PyMOLRepresentation.CARTOON.value)
                self._interface_manager.pymol_session_manager.show_specific_representation(
                    enums.PyMOLRepresentation.CARTOON.value, tmp_selection.selection_string
                )
            else:
                #tmp_selection.hide_selection_in_a_specific_representation(enums.PyMOLRepresentation.CARTOON.value)
                self._interface_manager.pymol_session_manager.hide_specific_representation(
                    enums.PyMOLRepresentation.CARTOON.value, tmp_selection.selection_string
                )
            self._update_scene()
            self._save_protein_pair_pymol_session()
            self._interface_manager.manage_coloring_by_element_option_for_protein_pair_chain()
            self._interface_manager.manage_hydrogen_representation_for_protein_pair_chain()
        except Exception as e:
            logger.error(f"An error occurred: {e}")
            self._interface_manager.status_bar_manager.show_error_message("An unknown error occurred!")

    # sticks
    def __slot_protein_pair_chain_as_sticks(self):
        try:
            logger.log(log_levels.SLOT_FUNC_LOG_LEVEL_VALUE,
                       "'Sticks' toggle on the 'Protein Pairs Tab' was clicked.")
            tmp_selection = self._interface_manager.get_current_active_protein_object_of_protein_pair().pymol_selection
            tmp_selection.set_selection_for_a_single_chain(
                self._interface_manager.get_current_active_chain_object_of_protein_pair().chain_letter)
            if self._view.ui.cb_protein_pair_sticks.isChecked() and self._interface_manager.get_protein_pair_repr_toggle_flag() == 0:
                #tmp_selection.show_selection_in_a_specific_representation(enums.PyMOLRepresentation.STICKS.value)
                self._interface_manager.pymol_session_manager.show_specific_representation(
                    enums.PyMOLRepresentation.STICKS.value, tmp_selection.selection_string
                )
            elif self._view.tg_protein_pair_sticks.toggle_button.isChecked() and self._interface_manager.get_protein_pair_repr_toggle_flag() == 1:
                #tmp_selection.show_selection_in_a_specific_representation(enums.PyMOLRepresentation.STICKS.value)
                self._interface_manager.pymol_session_manager.show_specific_representation(
                    enums.PyMOLRepresentation.STICKS.value, tmp_selection.selection_string
                )
            else:
                #tmp_selection.hide_selection_in_a_specific_representation(enums.PyMOLRepresentation.STICKS.value)
                self._interface_manager.pymol_session_manager.hide_specific_representation(
                    enums.PyMOLRepresentation.STICKS.value, tmp_selection.selection_string
                )
            self._update_scene()
            self._save_protein_pair_pymol_session()
            self._interface_manager.manage_coloring_by_element_option_for_protein_pair_chain()
            self._interface_manager.manage_hydrogen_representation_for_protein_pair_chain()
        except Exception as e:
            logger.error(f"An error occurred: {e}")
            self._interface_manager.status_bar_manager.show_error_message("An unknown error occurred!")

    # ribbon
    def __slot_protein_pair_chain_as_ribbon(self):
        try:
            logger.log(log_levels.SLOT_FUNC_LOG_LEVEL_VALUE,
                       "'Ribbon' toggle on the 'Protein Pairs Tab' was clicked.")
            tmp_selection = self._interface_manager.get_current_active_protein_object_of_protein_pair().pymol_selection
            tmp_selection.set_selection_for_a_single_chain(
                self._interface_manager.get_current_active_chain_object_of_protein_pair().chain_letter)
            if self._view.ui.cb_protein_pair_ribbon.isChecked() and self._interface_manager.get_protein_pair_repr_toggle_flag() == 0:
                #tmp_selection.show_selection_in_a_specific_representation(enums.PyMOLRepresentation.RIBBON.value)
                self._interface_manager.pymol_session_manager.show_specific_representation(
                    enums.PyMOLRepresentation.RIBBON.value, tmp_selection.selection_string
                )
            elif self._view.tg_protein_pair_ribbon.toggle_button.isChecked() and self._interface_manager.get_protein_pair_repr_toggle_flag() == 1:
                #tmp_selection.show_selection_in_a_specific_representation(enums.PyMOLRepresentation.RIBBON.value)
                self._interface_manager.pymol_session_manager.show_specific_representation(
                    enums.PyMOLRepresentation.RIBBON.value, tmp_selection.selection_string
                )
            else:
                #tmp_selection.hide_selection_in_a_specific_representation(enums.PyMOLRepresentation.RIBBON.value)
                self._interface_manager.pymol_session_manager.hide_specific_representation(
                    enums.PyMOLRepresentation.RIBBON.value, tmp_selection.selection_string
                )
            self._update_scene()
            self._save_protein_pair_pymol_session()
            self._interface_manager.manage_coloring_by_element_option_for_protein_pair_chain()
            self._interface_manager.manage_hydrogen_representation_for_protein_pair_chain()
        except Exception as e:
            logger.error(f"An error occurred: {e}")
            self._interface_manager.status_bar_manager.show_error_message("An unknown error occurred!")

    # lines
    def __slot_protein_pair_chain_as_lines(self):
        try:
            logger.log(log_levels.SLOT_FUNC_LOG_LEVEL_VALUE,
                       "'Lines' toggle on the 'Protein Pairs Tab' was clicked.")
            tmp_selection = self._interface_manager.get_current_active_protein_object_of_protein_pair().pymol_selection
            tmp_selection.set_selection_for_a_single_chain(
                self._interface_manager.get_current_active_chain_object_of_protein_pair().chain_letter)
            if self._view.ui.cb_protein_pair_lines.isChecked() and self._interface_manager.get_protein_pair_repr_toggle_flag() == 0:
                #tmp_selection.show_selection_in_a_specific_representation(enums.PyMOLRepresentation.LINES.value)
                self._interface_manager.pymol_session_manager.show_specific_representation(
                    enums.PyMOLRepresentation.LINES.value, tmp_selection.selection_string
                )
            elif self._view.tg_protein_pair_lines.toggle_button.isChecked() and self._interface_manager.get_protein_pair_repr_toggle_flag() == 1:
                #tmp_selection.show_selection_in_a_specific_representation(enums.PyMOLRepresentation.LINES.value)
                self._interface_manager.pymol_session_manager.show_specific_representation(
                    enums.PyMOLRepresentation.LINES.value, tmp_selection.selection_string
                )
            else:
                #tmp_selection.hide_selection_in_a_specific_representation(enums.PyMOLRepresentation.LINES.value)
                self._interface_manager.pymol_session_manager.hide_specific_representation(
                    enums.PyMOLRepresentation.LINES.value, tmp_selection.selection_string
                )
            self._update_scene()
            self._save_protein_pair_pymol_session()
            self._interface_manager.manage_coloring_by_element_option_for_protein_pair_chain()
            self._interface_manager.manage_hydrogen_representation_for_protein_pair_chain()
        except Exception as e:
            logger.error(f"An error occurred: {e}")
            self._interface_manager.status_bar_manager.show_error_message("An unknown error occurred!")

    # spheres
    def __slot_protein_pair_chain_as_spheres(self):
        try:
            logger.log(log_levels.SLOT_FUNC_LOG_LEVEL_VALUE,
                       "'Spheres' toggle on the 'Protein Pairs Tab' was clicked.")
            tmp_selection = self._interface_manager.get_current_active_protein_object_of_protein_pair().pymol_selection
            tmp_selection.set_selection_for_a_single_chain(
                self._interface_manager.get_current_active_chain_object_of_protein_pair().chain_letter)
            if self._view.ui.cb_protein_pair_spheres.isChecked() and self._interface_manager.get_protein_pair_repr_toggle_flag() == 0:
                #tmp_selection.show_selection_in_a_specific_representation(enums.PyMOLRepresentation.SPHERES.value)
                self._interface_manager.pymol_session_manager.show_specific_representation(
                    enums.PyMOLRepresentation.SPHERES.value, tmp_selection.selection_string
                )
            elif self._view.tg_protein_pair_spheres.toggle_button.isChecked() and self._interface_manager.get_protein_pair_repr_toggle_flag() == 1:
                #tmp_selection.show_selection_in_a_specific_representation(enums.PyMOLRepresentation.SPHERES.value)
                self._interface_manager.pymol_session_manager.show_specific_representation(
                    enums.PyMOLRepresentation.SPHERES.value, tmp_selection.selection_string
                )
            else:
                #tmp_selection.hide_selection_in_a_specific_representation(enums.PyMOLRepresentation.SPHERES.value)
                self._interface_manager.pymol_session_manager.hide_specific_representation(
                    enums.PyMOLRepresentation.SPHERES.value, tmp_selection.selection_string
                )
            self._update_scene()
            self._save_protein_pair_pymol_session()
            self._interface_manager.manage_coloring_by_element_option_for_protein_pair_chain()
            self._interface_manager.manage_hydrogen_representation_for_protein_pair_chain()
        except Exception as e:
            logger.error(f"An error occurred: {e}")
            self._interface_manager.status_bar_manager.show_error_message("An unknown error occurred!")

    # dots
    def __slot_protein_pair_chain_as_dots(self):
        try:
            logger.log(log_levels.SLOT_FUNC_LOG_LEVEL_VALUE,
                       "'Dots' toggle on the 'Protein Pairs Tab' was clicked.")
            tmp_selection = self._interface_manager.get_current_active_protein_object_of_protein_pair().pymol_selection
            tmp_selection.set_selection_for_a_single_chain(
                self._interface_manager.get_current_active_chain_object_of_protein_pair().chain_letter)
            if self._view.ui.cb_protein_pair_dots.isChecked() and self._interface_manager.get_protein_pair_repr_toggle_flag() == 0:
                #tmp_selection.show_selection_in_a_specific_representation(enums.PyMOLRepresentation.DOTS.value)
                self._interface_manager.pymol_session_manager.show_specific_representation(
                    enums.PyMOLRepresentation.DOTS.value, tmp_selection.selection_string
                )
            elif self._view.tg_protein_pair_dots.toggle_button.isChecked() and self._interface_manager.get_protein_pair_repr_toggle_flag() == 1:
                #tmp_selection.show_selection_in_a_specific_representation(enums.PyMOLRepresentation.DOTS.value)
                self._interface_manager.pymol_session_manager.show_specific_representation(
                    enums.PyMOLRepresentation.DOTS.value, tmp_selection.selection_string
                )
            else:
                #tmp_selection.hide_selection_in_a_specific_representation(enums.PyMOLRepresentation.DOTS.value)
                self._interface_manager.pymol_session_manager.hide_specific_representation(
                    enums.PyMOLRepresentation.DOTS.value, tmp_selection.selection_string
                )
            self._update_scene()
            self._save_protein_pair_pymol_session()
            self._interface_manager.manage_coloring_by_element_option_for_protein_pair_chain()
            self._interface_manager.manage_hydrogen_representation_for_protein_pair_chain()
        except Exception as e:
            logger.error(f"An error occurred: {e}")
            self._interface_manager.status_bar_manager.show_error_message("An unknown error occurred!")

    # mesh
    def __slot_protein_pair_chain_as_mesh(self):
        try:
            logger.log(log_levels.SLOT_FUNC_LOG_LEVEL_VALUE,
                       "'Mesh' toggle on the 'Protein Pairs Tab' was clicked.")
            tmp_selection = self._interface_manager.get_current_active_protein_object_of_protein_pair().pymol_selection
            tmp_selection.set_selection_for_a_single_chain(
                self._interface_manager.get_current_active_chain_object_of_protein_pair().chain_letter)
            if self._view.ui.cb_protein_pair_mesh.isChecked() and self._interface_manager.get_protein_pair_repr_toggle_flag() == 0:
                #tmp_selection.show_selection_in_a_specific_representation(enums.PyMOLRepresentation.MESH.value)
                self._interface_manager.pymol_session_manager.show_specific_representation(
                    enums.PyMOLRepresentation.MESH.value, tmp_selection.selection_string
                )
            elif self._view.tg_protein_pair_mesh.toggle_button.isChecked() and self._interface_manager.get_protein_pair_repr_toggle_flag() == 1:
                #tmp_selection.show_selection_in_a_specific_representation(enums.PyMOLRepresentation.MESH.value)
                self._interface_manager.pymol_session_manager.show_specific_representation(
                    enums.PyMOLRepresentation.MESH.value, tmp_selection.selection_string
                )
            else:
                #tmp_selection.hide_selection_in_a_specific_representation(enums.PyMOLRepresentation.MESH.value)
                self._interface_manager.pymol_session_manager.hide_specific_representation(
                    enums.PyMOLRepresentation.MESH.value, tmp_selection.selection_string
                )
            self._update_scene()
            self._save_protein_pair_pymol_session()
            self._interface_manager.manage_coloring_by_element_option_for_protein_pair_chain()
            self._interface_manager.manage_hydrogen_representation_for_protein_pair_chain()
        except Exception as e:
            logger.error(f"An error occurred: {e}")
            self._interface_manager.status_bar_manager.show_error_message("An unknown error occurred!")

    # surface
    def __slot_protein_pair_chain_as_surface(self):
        try:
            logger.log(log_levels.SLOT_FUNC_LOG_LEVEL_VALUE,
                       "'Surface' toggle on the 'Protein Pairs Tab' was clicked.")
            tmp_selection = self._interface_manager.get_current_active_protein_object_of_protein_pair().pymol_selection
            tmp_selection.set_selection_for_a_single_chain(
                self._interface_manager.get_current_active_chain_object_of_protein_pair().chain_letter)
            if self._view.ui.cb_protein_pair_surface.isChecked() and self._interface_manager.get_protein_pair_repr_toggle_flag() == 0:
                #tmp_selection.show_selection_in_a_specific_representation(enums.PyMOLRepresentation.SURFACE.value)
                self._interface_manager.pymol_session_manager.show_specific_representation(
                    enums.PyMOLRepresentation.SURFACE.value, tmp_selection.selection_string
                )
            elif self._view.tg_protein_pair_surface.toggle_button.isChecked() and self._interface_manager.get_protein_pair_repr_toggle_flag() == 1:
                #tmp_selection.show_selection_in_a_specific_representation(enums.PyMOLRepresentation.SURFACE.value)
                self._interface_manager.pymol_session_manager.show_specific_representation(
                    enums.PyMOLRepresentation.SURFACE.value, tmp_selection.selection_string
                )
            else:
                #tmp_selection.hide_selection_in_a_specific_representation(enums.PyMOLRepresentation.SURFACE.value)
                self._interface_manager.pymol_session_manager.hide_specific_representation(
                    enums.PyMOLRepresentation.SURFACE.value, tmp_selection.selection_string
                )
            self._update_scene()
            self._save_protein_pair_pymol_session()
            self._interface_manager.manage_coloring_by_element_option_for_protein_pair_chain()
            self._interface_manager.manage_hydrogen_representation_for_protein_pair_chain()
        except Exception as e:
            logger.error(f"An error occurred: {e}")
            self._interface_manager.status_bar_manager.show_error_message("An unknown error occurred!")

    # all
    def __slot_hide_protein_pair_chain_all(self):
        try:
            logger.log(log_levels.SLOT_FUNC_LOG_LEVEL_VALUE,
                       "'Hide all' representations button on the 'Protein Pairs Tab' was clicked.")
            self._view.ui.cb_protein_pair_cartoon.setChecked(False)
            self._view.ui.cb_protein_pair_sticks.setChecked(False)
            self._view.ui.cb_protein_pair_ribbon.setChecked(False)
            self._view.ui.cb_protein_pair_lines.setChecked(False)
            self._view.ui.cb_protein_pair_spheres.setChecked(False)
            self._view.ui.cb_protein_pair_dots.setChecked(False)
            self._view.ui.cb_protein_pair_mesh.setChecked(False)
            self._view.ui.cb_protein_pair_surface.setChecked(False)
            self._view.tg_protein_pair_cartoon.toggle_button.setChecked(False)
            self._view.tg_protein_pair_sticks.toggle_button.setChecked(False)
            self._view.tg_protein_pair_ribbon.toggle_button.setChecked(False)
            self._view.tg_protein_pair_lines.toggle_button.setChecked(False)
            self._view.tg_protein_pair_spheres.toggle_button.setChecked(False)
            self._view.tg_protein_pair_dots.toggle_button.setChecked(False)
            self._view.tg_protein_pair_mesh.toggle_button.setChecked(False)
            self._view.tg_protein_pair_surface.toggle_button.setChecked(False)
            self.__slot_protein_pair_chain_as_cartoon()
            self.__slot_protein_pair_chain_as_sticks()
            self.__slot_protein_pair_chain_as_ribbon()
            self.__slot_protein_pair_chain_as_lines()
            self.__slot_protein_pair_chain_as_spheres()
            self.__slot_protein_pair_chain_as_dots()
            self.__slot_protein_pair_chain_as_mesh()
            self.__slot_protein_pair_chain_as_surface()
            self._update_scene()
            self._save_protein_pair_pymol_session()
            self._interface_manager.manage_coloring_by_element_option_for_protein_pair_chain()
        except Exception as e:
            logger.error(f"An error occurred: {e}")
            self._interface_manager.status_bar_manager.show_error_message("An unknown error occurred!")

    # </editor-fold>

    def __slot_update_protein_pair_scene(self):
        try:
            logger.log(log_levels.SLOT_FUNC_LOG_LEVEL_VALUE, "'Update protein scene' button on the 'Protein Pairs Tab' was clicked.")
            self._interface_manager.pymol_session_manager.pymol_interface.scene("auto", "update")
            self._save_protein_pair_pymol_session()
            self._interface_manager.status_bar_manager.show_temporary_message("PyMOL Scene updated.", a_timeout=1500)
        except Exception as e:
            logger.error(f"An error occurred: {e}")
            self._interface_manager.status_bar_manager.show_error_message("An unknown error occurred!")

    def _check_for_results(self) -> None:
        if self._view.ui.protein_pairs_tree_view.model().data(self._view.ui.protein_pairs_tree_view.currentIndex(), Qt.DisplayRole).find("_vs_") != -1:
            self._view.ui.action_results_summary.setEnabled(True)
        else:
            self._view.ui.action_results_summary.setEnabled(False)

    def __slot_results_summary(self) -> None:
        try:
            logger.log(log_levels.SLOT_FUNC_LOG_LEVEL_VALUE, "Menu entry 'Results/Summary' clicked.")
            tmp_protein_pair = self._view.ui.protein_pairs_tree_view.model().data(self._view.ui.protein_pairs_tree_view.currentIndex(),
                                                                                  enums.ModelEnum.OBJECT_ROLE)
            self._external_controller = results_view_controller.ResultsViewController(self._interface_manager,
                                                                                      tmp_protein_pair,
                                                                                      self._interface_manager.pymol_session_manager)
            self._interface_manager.get_results_view().show()
        except Exception as e:
            logger.error(f"An error occurred: {e}")
            self._interface_manager.status_bar_manager.show_error_message("An unknown error occurred!")

    # </editor-fold><|MERGE_RESOLUTION|>--- conflicted
+++ resolved
@@ -2107,11 +2107,8 @@
                     self._interface_manager.pymol_session_manager.pymol_interface.select(
                         "disulfides", f"{tmp_protein_name} & {tmp_pymol_selection_option}"
                     )
-<<<<<<< HEAD
                     if self._interface_manager.pymol_session_manager.check_if_specific_selection_is_empty("disulfides"):
                         raise RuntimeError("'disulfides' selection could not be found!")
-=======
->>>>>>> 8a1d31c2
                     self._interface_manager.pymol_session_manager.color_protein(
                         "atomic", "disulfides and not elem C"
                     )
