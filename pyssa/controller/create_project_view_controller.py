#
# PySSA - Python-Plugin for Sequence-to-Structure Analysis
# Copyright (C) 2022
# Martin Urban (martin.urban@studmail.w-hs.de)
# Hannah Kullik (hannah.kullik@studmail.w-hs.de)
#
# Source code is available at <https://github.com/urban233/PySSA>
#
# This program is free software: you can redistribute it and/or modify
# it under the terms of the GNU General Public License as published by
# the Free Software Foundation, either version 3 of the License, or
# (at your option) any later version.
#
# This program is distributed in the hope that it will be useful,
# but WITHOUT ANY WARRANTY; without even the implied warranty of
# MERCHANTABILITY or FITNESS FOR A PARTICULAR PURPOSE.  See the
# GNU General Public License for more details.
#
# You should have received a copy of the GNU General Public License
# along with this program.  If not, see <http://www.gnu.org/licenses/>.
#
"""Module for the Create Dialog."""

import glob
import logging
import os
import subprocess

import pygetwindow
import pymol
from PyQt5 import QtCore, QtWidgets
from pymol import cmd
from PyQt5.QtCore import Qt
from pyssa.controller import interface_manager
from pyssa.gui.ui.custom_dialogs import custom_message_box
from pyssa.gui.ui.styles import styles
from pyssa.internal.thread import tasks
from pyssa.internal.thread.async_pyssa import util_async
from pyssa.util import input_validator, gui_utils, constants, tools
from pyssa.logging_pyssa import log_levels, log_handlers

logger = logging.getLogger(__file__)
logger.addHandler(log_handlers.log_file_handler)


class CreateProjectViewController(QtCore.QObject):
    """Class for the Create Project View Controller."""
    user_input = QtCore.pyqtSignal(tuple)

    def __init__(self, the_interface_manager: "interface_manager.InterfaceManager") -> None:
        super().__init__()
        self._interface_manager = the_interface_manager
        self._view = the_interface_manager.get_create_view()
        self._restore_ui()
        self._project_names: set = self._convert_model_into_set()
        self._connect_all_ui_elements_to_slot_functions()
        self._hide_add_protein_options()

    # <editor-fold desc="Util methods">
    def open_help(self, a_page_name: str):
        """Opens the pyssa documentation window if it's not already open.

        Args:
            a_page_name (str): a name of a documentation page to display
        """
        self._interface_manager.status_bar_manager.show_temporary_message("Opening help center ...")
        if len(pygetwindow.getWindowsWithTitle(constants.WINDOW_TITLE_OF_HELP_CENTER)) != 1:
            self._interface_manager.documentation_window = None
        self._active_task = tasks.Task(
            target=util_async.open_documentation_on_certain_page,
            args=(a_page_name, self._interface_manager.documentation_window),
            post_func=self.__await_open_help,
        )
        self._active_task.start()

    def __await_open_help(self, return_value):
        self._interface_manager.documentation_window = return_value[2]
        if not os.path.exists(constants.HELP_CENTER_BRING_TO_FRONT_EXE_FILEPATH):
            tmp_dialog = custom_message_box.CustomMessageBoxOk(
                "The script for bringing the documentation window in front could not be found!", "Documentation",
                custom_message_box.CustomMessageBoxIcons.ERROR.value
            )
            tmp_dialog.exec_()
        else:
            self._interface_manager.documentation_window.restore()
            subprocess.run([constants.HELP_CENTER_BRING_TO_FRONT_EXE_FILEPATH])
            self._interface_manager.status_bar_manager.show_temporary_message("Opening help center finished.")

    def _open_help_for_dialog(self):
        logger.log(log_levels.SLOT_FUNC_LOG_LEVEL_VALUE, "'Help' button was clicked.")
        self.open_help("help/project/new_project/")

    def _restore_ui(self):
        """Restores the ui."""
        self._view.ui.list_create_projects_view.clearSelection()
        self._fill_projects_list_view()
        self._view.ui.txt_new_project_name.clear()
        self._view.ui.txt_new_project_name.setStyleSheet(
            """QLineEdit {color: #000000; border-color: #DCDBE3;}"""
        )
        self._view.ui.lbl_new_status_choose_reference.setText("")
        self._view.ui.lbl_new_status_choose_reference.setStyleSheet("color: #ba1a1a; font-size: 11px;")
        self._view.ui.lbl_new_status_project_name.setText("")
        self._view.ui.lbl_new_status_project_name.setStyleSheet("color: #ba1a1a; font-size: 11px;")
        self._view.ui.btn_new_create_project.setEnabled(False)
        self._view.ui.cb_new_add_reference.setCheckState(False)
        self._view.ui.txt_new_choose_reference.clear()
        self._hide_add_protein_options()

    def _fill_projects_list_view(self) -> None:
        """Lists all projects."""
        self._view.ui.list_create_projects_view.setModel(self._interface_manager.get_workspace_projects())

    def _convert_model_into_set(self) -> set:
        tmp_project_names = []
        for tmp_row in range(self._view.ui.list_create_projects_view.model().rowCount()):
            tmp_project_names.append(
                self._view.ui.list_create_projects_view.model().index(tmp_row, 0).data(Qt.DisplayRole)
            )
        return set(tmp_project_names)

    # </editor-fold>

    def _connect_all_ui_elements_to_slot_functions(self) -> None:
        self._view.ui.btn_help.clicked.connect(self._open_help_for_dialog)
        self._view.ui.txt_new_project_name.textChanged.connect(self._validate_project_name)
        self._view.ui.cb_new_add_reference.clicked.connect(self._show_add_protein_options)
        self._view.ui.btn_new_choose_reference.clicked.connect(self._load_reference_in_project)
        self._view.ui.btn_new_create_project.clicked.connect(self._create_new_project)
        self._view.ui.txt_new_choose_reference.textChanged.connect(self._validate_reference_in_project)

    def _create_new_project(self) -> None:
        logger.log(log_levels.SLOT_FUNC_LOG_LEVEL_VALUE, "'Create' button was clicked.")
        self._view.close()
        self.user_input.emit((self._view.ui.txt_new_project_name.text(), self._view.ui.txt_new_choose_reference.text()))

    def _hide_add_protein_options(self) -> None:
        self._view.ui.lbl_new_status_choose_reference.hide()
        self._view.ui.lbl_new_choose_reference.hide()
        self._view.ui.txt_new_choose_reference.hide()
        self._view.ui.btn_new_choose_reference.hide()

    def _validate_project_name(self, the_entered_text: str) -> None:
        """Validates the input of the project name in real-time."""
<<<<<<< HEAD
        logger.log(log_levels.SLOT_FUNC_LOG_LEVEL_VALUE, "A text was entered.")
        tmp_input_validator = input_validator.InputValidator(self._view.ui.txt_new_project_name)
        tmp_validate_flag, tmp_message = tmp_input_validator.validate_input_for_project_name(the_entered_text,
                                                                                             self._project_names)
=======
        tmp_validate_flag, tmp_stylesheet_string, tmp_message = input_validator.validate_input_for_project_name(
            the_entered_text, self._project_names
        )
        self._view.ui.txt_new_project_name.setStyleSheet(tmp_stylesheet_string)

>>>>>>> 3c89520c
        if tmp_validate_flag:
            self._view.ui.lbl_new_status_project_name.setText("")
            self._view.ui.btn_new_create_project.setEnabled(True)
        else:
            self._view.ui.lbl_new_status_project_name.setText(tmp_message)
            self._view.ui.btn_new_create_project.setEnabled(False)

    def _validate_reference_in_project(self) -> None:
        """Checks if the entered reference protein is valid or not."""
        if len(self._view.ui.txt_new_choose_reference.text()) == 0:
            self._view.ui.txt_new_choose_reference.setStyleSheet("color: #FC5457")
            self._view.ui.lbl_new_status_choose_reference.setText("")
            self._view.ui.btn_new_create_project.setEnabled(False)
        elif len(self._view.ui.txt_new_choose_reference.text()) < 4:
            self._view.ui.txt_new_choose_reference.setStyleSheet("color: #FC5457")
            self._view.ui.btn_new_create_project.setEnabled(False)
            self._view.ui.lbl_new_status_choose_reference.setText("")
        # checks if a pdb id was entered
        elif len(self._view.ui.txt_new_choose_reference.text()) == 4:
            pdb_id = self._view.ui.txt_new_choose_reference.text().upper()
            try:
                # the pdb file gets saved in a scratch directory where it gets deleted immediately
                # Fixme: Here is the PDB problem!!!
                cmd.fetch(pdb_id, type="pdb", path=constants.SCRATCH_DIR)
                os.remove(f"{constants.SCRATCH_DIR}/{pdb_id}.pdb")
                cmd.reinitialize()
                self._view.ui.txt_new_choose_reference.setStyleSheet("color: #000000")
                self._view.ui.btn_new_create_project.setEnabled(True)

            # if the id does not exist an exception gets raised
            except pymol.CmdException:
                self._view.ui.txt_new_choose_reference.setStyleSheet("color: #FC5457")
                return
            except FileNotFoundError:
                self._view.ui.txt_new_choose_reference.setStyleSheet("color: #FC5457")
                self._view.ui.lbl_new_status_choose_reference.setText("Invalid PDB ID.")
                self._view.ui.btn_new_create_project.setEnabled(False)
                return
        else:
            if self._view.ui.txt_new_choose_reference.text().find("/") == -1:
                self._view.ui.txt_new_choose_reference.setStyleSheet("color: #FC5457")
                self._view.ui.btn_new_create_project.setEnabled(False)

            elif self._view.ui.txt_new_choose_reference.text().find("\\") == -1:
                self._view.ui.txt_new_choose_reference.setStyleSheet("color: #FC5457")
                self._view.ui.btn_new_create_project.setEnabled(False)

    def _show_add_protein_options(self) -> None:
        if self._view.ui.cb_new_add_reference.isChecked():
            self._view.ui.lbl_new_choose_reference.show()
            self._view.ui.lbl_new_status_choose_reference.show()
            self._view.ui.txt_new_choose_reference.show()
            self._view.ui.btn_new_choose_reference.show()
        else:
            self._view.ui.lbl_new_choose_reference.hide()
            self._view.ui.lbl_new_status_choose_reference.hide()
            self._view.ui.txt_new_choose_reference.hide()
            self._view.ui.btn_new_choose_reference.hide()

    def _load_reference_in_project(self) -> None:
        """Loads a reference in a new project."""
        try:
            # open file dialog
            file_name = QtWidgets.QFileDialog.getOpenFileName(
                self._view,
                "Open Reference",
                QtCore.QDir.homePath(),
                "PDB Files (*.pdb)",
            )
            if file_name == ("", ""):
                raise ValueError
            # display path in text box
            self._view.ui.txt_new_choose_reference.setText(str(file_name[0]))
            self._view.ui.txt_new_choose_reference.setEnabled(False)
            self._view.ui.txt_new_choose_reference.setStyleSheet("color: #000000")
            self._view.ui.btn_new_create_project.setEnabled(True)
        except ValueError:
            print("No file has been selected.")<|MERGE_RESOLUTION|>--- conflicted
+++ resolved
@@ -142,18 +142,15 @@
 
     def _validate_project_name(self, the_entered_text: str) -> None:
         """Validates the input of the project name in real-time."""
-<<<<<<< HEAD
         logger.log(log_levels.SLOT_FUNC_LOG_LEVEL_VALUE, "A text was entered.")
         tmp_input_validator = input_validator.InputValidator(self._view.ui.txt_new_project_name)
-        tmp_validate_flag, tmp_message = tmp_input_validator.validate_input_for_project_name(the_entered_text,
-                                                                                             self._project_names)
-=======
+        # tmp_validate_flag, tmp_message = tmp_input_validator.validate_input_for_project_name(the_entered_text,
+        #                                                                                      self._project_names)
         tmp_validate_flag, tmp_stylesheet_string, tmp_message = input_validator.validate_input_for_project_name(
             the_entered_text, self._project_names
         )
         self._view.ui.txt_new_project_name.setStyleSheet(tmp_stylesheet_string)
 
->>>>>>> 3c89520c
         if tmp_validate_flag:
             self._view.ui.lbl_new_status_project_name.setText("")
             self._view.ui.btn_new_create_project.setEnabled(True)
