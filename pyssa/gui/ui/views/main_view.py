--- conflicted
+++ resolved
@@ -358,15 +358,8 @@
         self._create_all_tooltips()
         pixmap = QtGui.QPixmap(str(constants.PLUGIN_LOGO_WITH_FONT_FILEPATH))
         # Resize the pixmap
-<<<<<<< HEAD
         pixmap = QtGui.QPixmap(r"C:\ProgramData\pyssa\mambaforge_pyssa\pyssa-mamba-env\Lib\site-packages\pymol\pymol_path\data\startup\PySSA\assets\images\logo_type_2.tiff")
         scaled_pixmap = pixmap.scaled(700, 700, aspectRatioMode=Qt.KeepAspectRatio, transformMode=Qt.SmoothTransformation)
-=======
-        pixmap = QtGui.QPixmap(
-            r"C:\ProgramData\pyssa\mambaforge_pyssa\pyssa-mamba-env\Lib\site-packages\pymol\pymol_path\data\startup\PySSA\assets\images\splash_screen_logo_002.png")
-        scaled_pixmap = pixmap.scaled(700, 700, aspectRatioMode=Qt.KeepAspectRatio,
-                                      transformMode=Qt.SmoothTransformation)
->>>>>>> 663ae123
         # Set the scaled pixmap to the QLabel
         self.ui.lbl_logo.setPixmap(scaled_pixmap)
         self.ui.lbl_logo.setAlignment(Qt.AlignCenter)
