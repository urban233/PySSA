#
# PySSA - Python-Plugin for Sequence-to-Structure Analysis
# Copyright (C) 2022
# Martin Urban (martin.urban@studmail.w-hs.de)
# Hannah Kullik (hannah.kullik@studmail.w-hs.de)
# 
# Source code is available at <https://github.com/urban233/PySSA>
# 
# This program is free software: you can redistribute it and/or modify
# it under the terms of the GNU General Public License as published by
# the Free Software Foundation, either version 3 of the License, or
# (at your option) any later version.
# 
# This program is distributed in the hope that it will be useful,
# but WITHOUT ANY WARRANTY; without even the implied warranty of
# MERCHANTABILITY or FITNESS FOR A PARTICULAR PURPOSE.  See the
# GNU General Public License for more details.
# 
# You should have received a copy of the GNU General Public License
# along with this program.  If not, see <http://www.gnu.org/licenses/>.
#
import subprocess
import os
import logging
from pyssa.gui.utilities import gui_utils
from pyssa.gui.ui.forms.auto_generated.auto_dialog_settings_global import Ui_Dialog
from pyssa.gui.ui.dialogs import dialog_message_wsl
<<<<<<< HEAD
from pyssa.gui.ui.dialogs import web_interface
=======
from pyssa.gui.ui.dialogs import dialog_message_local_colabfold
>>>>>>> 4750a390
from pyssa.gui.utilities.global_variables import global_var_settings_obj
from pymol import Qt
from PyQt5.QtWidgets import QMessageBox
from pyssa.gui.utilities import tools

# setup logger
logging.basicConfig(level=logging.DEBUG)


class DialogSettingsGlobal(Qt.QtWidgets.QDialog):
    """This class opens a settings customization dialog.

    """
    """This variable is for controlling whether the dialog opens or not"""
    ERROR = False

    def __init__(self, parent=None):
        """Constructor

        Args:
            args
            kwargs
        """
        Qt.QtWidgets.QDialog.__init__(self, parent)
        # build ui object
        self.ui = Ui_Dialog()
        self.ui.setupUi(self)

        self.ui.txt_workspace_dir.setEnabled(False)
        self.ui.txt_zip_storage_dir.setEnabled(False)

        # try:
        #     self.xmlFile = self.xmlObj.load_xml_in_memory()
        # except IsADirectoryError:
        #     logging.error("There is only a directory and not a file.")
        #     gui_utils.error_dialog("There is only a directory.", "More information in the log.")
        #     # is used to stop opening this dialog
        #     self.ERROR = True
        # except FileNotFoundError:
        #     logging.error("The settings.xml file was not found and could therefore not be opened.")
        #     gui_utils.error_dialog("The settings.xml file was not found and could therefore not be opened.", "")
        #     # is used to stop opening this dialog
        #     self.ERROR = True

        logging.info("Settings dialog was opened.")
        # loading information from the settings.xml
        self.ui.txt_workspace_dir.setText(global_var_settings_obj.get_workspace_path())
        self.ui.txt_zip_storage_dir.setText(global_var_settings_obj.get_prediction_path())
        self.ui.spb_cycles.setValue(int(global_var_settings_obj.get_cycles()))
        self.ui.dspb_cutoff.setValue(float(global_var_settings_obj.get_cutoff()))
        logging.info("Loading values from settings.xml was successful.")
        # customize spin boxes
        self.ui.spb_cycles.setMinimum(0)
        # self.ui.spb_cycles.setMaximum(20) # is a maximum needed?
        self.ui.spb_cycles.setSingleStep(1)
        self.ui.dspb_cutoff.setMinimum(0.00)
        self.ui.dspb_cutoff.setMaximum(20.00)
        self.ui.dspb_cutoff.setSingleStep(0.1)

        # connect elements with function
        self.ui.btn_workspace_dir.clicked.connect(self.chooseWorkspaceDir)
        self.ui.btn_zip_storage_dir.clicked.connect(self.chooseZipStorageDir)
        self.ui.btn_cancel.clicked.connect(self.cancelDialog)
        self.ui.btn_ok.clicked.connect(self.okDialog)
        self.ui.btn_install_local_prediction.clicked.connect(self.install_local_colabfold)
        self.ui.btn_enable_wsl2.clicked.connect(self.install_wsl)
        self.ui.btn_manage_google.clicked.connect(self.manage_google_account)

        self.setWindowTitle("Global Settings")

    # @SLOT()
    def chooseWorkspaceDir(self):
        gui_utils.choose_directory(self, self.ui.txt_workspace_dir)

    def chooseZipStorageDir(self):
        gui_utils.choose_directory(self, self.ui.txt_zip_storage_dir)

    def cancelDialog(self):
        self.close()

    def okDialog(self):
        global_var_settings_obj.set_workspace_path(self.ui.txt_workspace_dir.text())
        global_var_settings_obj.set_prediction_path(self.ui.txt_zip_storage_dir.text())
        global_var_settings_obj.set_cycles(str(self.ui.spb_cycles.value()))
        global_var_settings_obj.set_cutoff(str(self.ui.dspb_cutoff.value()))
        global_var_settings_obj.save_settings_to_xml()
        self.close()

    def install_local_colabfold(self):
        # user_name = os.getlogin()
        # print(subprocess.run(["wsl", "mkdir", "/home/$USER/.pyssa"]))
        # print(subprocess.run(
        #     ["wsl", f"/mnt/c/Users/{user_name}/github_repos/tmpPySSA/pyssa/scripts/installation_colabfold.sh"]))
        # print(subprocess.run(
        #     ["wsl", "cd", "/home/$USER/.pyssa", "&&", "wget", "-q", "-P", ".", "https://repo.anaconda.com/miniconda/Miniconda3-latest-Linux-x86_64.sh"]))
        # print(subprocess.run(
        #     ["wsl", "cd", "/home/$USER/.pyssa", "&&", "./install_colabbatch_linux.sh"]))
        # print(subprocess.run(["wsl", "cd", "/home/$USER/.pyssa", "&&", "./post_colabfold_installation.sh"]))
        # print(subprocess.run(["wsl", "cd", "/home/$USER/.pyssa", "&&", "./update.sh"]))
        dialog = dialog_message_local_colabfold.DialogMessageLocalColabfold()
        dialog.exec_()

    def install_wsl(self):
        # print ("It goes on.")
        # print(subprocess.run("wsl --install"))

        dialog = dialog_message_wsl.DialogMessageWsl()
<<<<<<< HEAD

        dialog.exec_()

    def manage_google_account(self):
        """This function uses the web interface to manage the current google account

        """
        self.close()
        interface = web_interface.WebInterface()
        interface.show_account_page()
=======
        dialog.exec_()
>>>>>>> 4750a390
<|MERGE_RESOLUTION|>--- conflicted
+++ resolved
@@ -25,11 +25,7 @@
 from pyssa.gui.utilities import gui_utils
 from pyssa.gui.ui.forms.auto_generated.auto_dialog_settings_global import Ui_Dialog
 from pyssa.gui.ui.dialogs import dialog_message_wsl
-<<<<<<< HEAD
-from pyssa.gui.ui.dialogs import web_interface
-=======
 from pyssa.gui.ui.dialogs import dialog_message_local_colabfold
->>>>>>> 4750a390
 from pyssa.gui.utilities.global_variables import global_var_settings_obj
 from pymol import Qt
 from PyQt5.QtWidgets import QMessageBox
@@ -96,8 +92,7 @@
         self.ui.btn_ok.clicked.connect(self.okDialog)
         self.ui.btn_install_local_prediction.clicked.connect(self.install_local_colabfold)
         self.ui.btn_enable_wsl2.clicked.connect(self.install_wsl)
-        self.ui.btn_manage_google.clicked.connect(self.manage_google_account)
-
+        
         self.setWindowTitle("Global Settings")
 
     # @SLOT()
@@ -137,17 +132,4 @@
         # print(subprocess.run("wsl --install"))
 
         dialog = dialog_message_wsl.DialogMessageWsl()
-<<<<<<< HEAD
-
-        dialog.exec_()
-
-    def manage_google_account(self):
-        """This function uses the web interface to manage the current google account
-
-        """
-        self.close()
-        interface = web_interface.WebInterface()
-        interface.show_account_page()
-=======
-        dialog.exec_()
->>>>>>> 4750a390
+        dialog.exec_()