--- conflicted
+++ resolved
@@ -68,7 +68,7 @@
       )
 
     # </editor-fold>
-    
+
     self._completed_actions += 1
     if (
         self._completed_actions == self._total_actions
@@ -322,10 +322,7 @@
       tmp_action.is_runnable = False
       tmp_action.set_lock(tmp_task_result.lock)
       tmp_task_result.actions.put(tmp_action)
-<<<<<<< HEAD
-=======
       tmp_task_result.action_order.append(tmp_action.id)
->>>>>>> 5eca4f6c
     if an_await_function is not None:
       tmp_task_result.task_finished.connect(an_await_function)
     return tmp_task_result
